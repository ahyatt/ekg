;;; ekg.el --- A system for recording and linking information -*- lexical-binding: t -*-

;; Copyright (c) 2022-2024  Andrew Hyatt <ahyatt@gmail.com>

;; Author: Andrew Hyatt <ahyatt@gmail.com>
;; Homepage: https://github.com/ahyatt/ekg
;; Package-Requires: ((triples "0.4.0") (emacs "28.1") (llm "0.18.0"))
;; Keywords: outlines, hypermedia
<<<<<<< HEAD
;; Version: 0.5.0

=======
;; Version: 0.6.4
>>>>>>> 942457bb
;; SPDX-License-Identifier: GPL-3.0-or-later
;;
;; This program is free software; you can redistribute it and/or
;; modify it under the terms of the GNU General Public License as
;; published by the Free Software Foundation; either version 3 of the
;; License, or (at your option) any later version.
;;
;; This program is distributed in the hope that it will be useful, but
;; WITHOUT ANY WARRANTY; without even the implied warranty of
;; MERCHANTABILITY or FITNESS FOR A PARTICULAR PURPOSE.  See the GNU
;; General Public License for more details.
;;
;; You should have received a copy of the GNU General Public License
;; along with GNU Emacs.  If not, see <http://www.gnu.org/licenses/>.

;;; Commentary:
;; EKG is a note-taking and information storing application, centered around
;; tags, but with the ability to have other note metadata.

(require 'triples)
(require 'triples-backups)
(require 'triples-upgrade)
(require 'triples-fts)
(require 'seq)
(require 'ewoc)
(require 'cl-lib)
(require 'map)
(require 'ffap)
(require 'hl-line)
(require 'iso8601)
(require 'url-parse)

(declare-function org-open-at-point "org")
(declare-function org-redisplay-inline-images "org")
(declare-function org-activate-links "org")
(declare-function org-in-regexp "org")
(declare-function markdown-follow-thing-at-point "markdown-mode")
(declare-function markdown-wiki-link-p "markdown-mode")
(declare-function markdown-wiki-link-link "markdown-mode")

;;; Code:

(defgroup ekg nil
  "The Emacs knowledge graph, an app for notes and structured data."
  :group 'applications)

(defcustom ekg-capture-default-mode 'org-mode
  "The default mode for all new notes."
  :type 'symbol
  :group 'ekg)

(defcustom ekg-acceptable-modes '(org-mode markdown-mode text-mode)
  "Modes that make sense to use as note types."
  :type '(set symbol)
  :group 'ekg)

(defcustom ekg-capture-auto-tag-funcs '(ekg-date-tag)
  "Functions to run to create tags automatically.
The functions are run in the note buffer while creating it.
Return a list of tags to add."
  :type '(set function)
  :group 'ekg)

(defcustom ekg-format-funcs '()
  "Functions to run to format what we display to the user.
What we display on the UI is different than what we store
internally, which is the document itself.  Each function here
will be run in sequence on a temporary buffer, and is responsible
for making the changes in the current buffer to affect the
formatting however it wants.  It is the responsibility of each
function to check for the mode of the buffer."
  :type '(set function)
  :group 'ekg)

(defcustom ekg-linkify-inline-tags t
  "When non-nil, turn inline tags into links to ekg tags.
This will also make sure to detect the links when detecting tags to add
when saving notes."
  :type 'boolean
  :group 'ekg)

(defcustom ekg-notes-size 20
  "How many recently created or updated notes to show."
  :type 'integer
  :group 'ekg)

(defcustom ekg-db-file nil
  "The filename for the ekg database.
Initially set as nil, which will mean that we use
`triples-default-database-filename'.  If you don't want to do
that use this, set to the filename you want to use.  If the file
named by `ekg-db-file-obsolete' exists, that is used instead."
  :type 'file
  :group 'ekg)

(defcustom ekg-template-tag "template"
  "Special tag marking notes acting as templates for other tags.
See `ekg-on-add-tag-insert-template' for details on how this works."
  :type '(string :tag "tag")
  :group 'ekg)

(defcustom ekg-function-tag "tag-defun"
  "Special tag marking notes with elisp code run for other tags.
This takes effect on the note buffer when editing or capturing,
and will take effect for all other tags on the same note that
holds this tag."
  :type '(string :tag "tag")
  :group 'ekg)

(defcustom ekg-trash-tag "trash"
  "The tag that is used to mark a note as a trashed noted."
  :type '(string :tag "tag")
  :group 'ekg)

(defcustom ekg-draft-tag "draft"
  "The tag that is used to mark a note as a draft.
If this is nil, then there is no distinction between a draft and
a saved note.  This may mean that saving a note in progress may
take longer, as more processing will be run on it."
  :type '(string :tag "tag")
  :group 'ekg)

(defcustom ekg-note-inline-max-words 500
  "How many words to display for inlines if the caller does not specify."
  :type 'integer
  :group 'ekg)

(defcustom ekg-display-note-template "%n(id)%n(tagged)%n(titled)%n(text 500)%n(other)"
  "Template for displaying notes in notes buffers.
This follows normal templating rules, but it is most likely the
user is interested in the various %n templates that correspond to
the types that the note can have.  An exception is the %n(other)
inline, which displays all other types that are displayable, but
not in the template."
  :type 'string
  :group 'ekg)

(defcustom ekg-metadata-separator-text "--text follows this line--"
  "Separator between the metadata of the note and the note text."
  :type 'string
  :group 'ekg)

(defcustom ekg-notes-display-images t
  "Whether images are displayed by default."
  :type 'boolean
  :group 'ekg)

(defcustom ekg-save-no-message nil
  "Non-nil means do not print any message when saving."
  :type 'boolean
  :group 'ekg)

(defcustom ekg-confirm-on-buffer-kill nil
  "Non-nil if the user should confirm before killing a note buffer.
The affects killing both the capture and edit buffer, only when
there are unsaved changes."
  :type 'boolean
  :group 'ekg)

(defcustom ekg-inline-custom-tag-completion-symbols '((?@ . "person")
                                                      (?! . "idea"))
  "A map of custom symbols to tag prefixes.
The character in the car of the aliast will be used to trigger
completion, and complete tags with the prefix of the cdr.  The
character `#' will always be used to complete arbitrary tags, and
should not appear here."
  :type '(alist :key-type character :value-type string)
  :group 'ekg)

(defcustom ekg-inline-populate-inline-text-tags t
  "Whether to detect and link inline tags out of text tags.
This happens when saving notes, which, if this is non-nil, will
look for various kinds of tags in the text, with the `#' or
prefixes in `ekg-inline-custom-tag-completion-symbols', and make
links out of them, as well as adding them to the note text."
  :type 'boolean
  :group 'ekg)

(defcustom ekg-command-regex-for-narrowing '("^org-insert" "org-meta-return")
  "A list of regex for commands which need a narrowed buffer."
  :type '(repeat string)
  :group 'ekg)

(defconst ekg-db-file-obsolete (file-name-concat user-emacs-directory "ekg.db")
  "The original database name that ekg started with.")

(defconst ekg-default-num-backups 5
  "The number of backups to set when first using the database.
This can be overwritten by other database users, and will not be
set again.  If you want to change the number of backups in your
database after it has been created, run `triples-backups-setup'.")

(defconst ekg-default-backups-strategy 'daily
  "The default database backup strategy when first setting up the database.
This can be overwritten by other database users, and
will not be set again.  If you want to change the number of
backups in your database after it has been created, run
`triples-backups-setup'.")

(defface ekg-notes-mode-title
  '((((type graphic)) :height 2.0 :box t)
    (((type tty))) :underline t)
  "Face shown for the titles of EKG notes mode.")

(defface ekg-tag
  '((((type graphic)) :height 1.0 :box t)
    (((type tty))) :underline t)
  "Face shown for EKG tags.")

(defface ekg-title
  '((((type graphic)) :height 1.2 :underline t)
    (((type tty))) :underline t)
  "Face shown for EKG titles.")

(defface ekg-resource
  '((((type graphic)) :inherit fixed-pitch)
    (((type tty))) :underline t)
  "Face shown for EKG resource.")

(defface ekg-metadata
  '((default :inherit default :weight bold))
  "Face shown for the metadata section of notes.")

(defvar ekg-db nil
  "Live sqlite database connection.")

(defvar ekg-metadata-parsers '(("Tags" . ekg--metadata-update-tag)
                               ("Resource" . ekg--metadata-update-resource)
                               ("Title" . ekg--metadata-update-title))
  "Functions that update a note from the buffer's metadata text.
Each function takes its field's property value and updates the
<<<<<<< HEAD
buffer's `ekg-note' with the results of parsing that value. The
function takes one argument, a list of the field metadata
property values for multivalue types, or a single one for single
value types. If `ekg-property-multivalue-type' has an entry, it
=======
buffer's `ekg-note' with the results of parsing that value.  The
function takes one argument, a list of the field metadata
property values for multivalue types, or a single one for single
value types.  If `ekg-property-multivalue-type' has an entry, it
>>>>>>> 942457bb
is a multivalue type.")

(defconst ekg-property-multivalue-type '(("Tags" . comma)
                                         ("Title" . line))
<<<<<<< HEAD
  "Defines per type how multiple values are separated.
The values are symbols, COMMA means a comma-separated value. LINE
means each value gets its own property line.")

(defconst ekg-property-multivalue-type '(("Tags" . comma)
                                         ("Title" . line))
  "Defines per type how multiple values are separated.
The values are symbols, COMMA means a comma-separated value. LINE
means each value gets its own property line.")
=======
  "Defines per typehow multiple values are separated.
The values are symbols, COMMA means a comma-separated value.
LINE means each value gets its own property line.")
>>>>>>> 942457bb

(defvar ekg-metadata-labels '((:titled/title . "Title"))
  "Alist of properties that can be on the note and their labels.
The label needs to match the keys in the `ekg-metadata-parsers' alist.")

(defvar ekg-add-schema-hook nil
  "Hook run when ensuring schema for ekg.
This is run on connection.  Calls to `triples-add-schema' are
idempotent, so it's recommended to run them without checking if
the schema already exists.")

(defvar ekg-note-pre-save-hook nil
  "Hook run before saving a note.
This is not run in the same database transaction as the save.
All functions are called with the `ekg-note' as the single
argument.")

(defvar ekg-note-save-hook nil
  "Hook run after saving a note, within the save transaction.
At this point the note itself has been saved.  All functions are
called with the `ekg-note' as the single argument.")

(defvar ekg-note-pre-delete-hook nil
  "Hook run before deleting a note.
This is not run in the same database transaction as the delete.
All functions are called with the ID of the note that is being
deleted as the single argument.")

(defvar ekg-note-delete-hook nil
  "Hook run after deleting a note.
This is run in the same transaction as the deletion.  All
functions are called with the ID of the note that is being
deleted as the single argument.")

(defvar ekg-note-add-tag-hook '(ekg-on-add-tag-insert-template)
  "Hook run after a new tag is added to a note.
This includes new notes that start with tags.  All functions are
called with the tag as the single argument, and run in the buffer
editing the note.")

<<<<<<< HEAD
(defconst ekg-version "0.5.0"
  "The version of ekg, used to understand when the database needs
upgrading.")
=======
(defconst ekg-version "0.6.4"
  "The version of ekg.

This is used to understand when the database needs upgrading.")
>>>>>>> 942457bb

(cl-defstruct ekg-note
  id text mode tags creation-time modified-time properties inlines)

(cl-defstruct ekg-inline pos command type)

(defun ekg-db-file ()
  "Return the database file we should use in ekg.
If `ekg-db-file' is nil and `ekg-db-file-obsolete' exists, use
`ekg-db-file-obsolete', otherwise use `ekg-db-file'.  If that is
non-nil, it will be used as the filename, otherwise
`triples-default-database-filename' is used."
  (if (and (null ekg-db-file) (file-exists-p ekg-db-file-obsolete))
      ekg-db-file-obsolete
    ekg-db-file))

(defun ekg--notes-directory ()
  "Return the directory ekg notes buffers have as the default directory.
This will be the location of the database file."
  (file-name-directory
   (or (ekg-db-file)
       triples-default-database-filename)))

;; `ekg-connect' will do things that might themselves call `ekg-connect', so we
;; need to protect against an infinite recursion.
(defalias 'ekg-connect
  (let ((ekg--in-connect-call))
    (lambda ()
      (unless ekg--in-connect-call
        (setq ekg--in-connect-call t)
        (unwind-protect
            (progn (unless ekg-db
                     (setq ekg-db (triples-connect (ekg-db-file))))
                   (let ((ekg-plist (triples-get-type ekg-db 'ekg 'ekg)))
                     (when (or (null (plist-get ekg-plist :version))
                               (version-list-< (plist-get ekg-plist :version) (version-to-list ekg-version)))
                       (ekg-add-schema)
                       (ekg-upgrade-db (plist-get ekg-plist :version))
                       (triples-set-type ekg-db 'ekg 'ekg :version (version-to-list ekg-version))))
                   (unless (triples-backups-configuration ekg-db)
                     (triples-backups-setup ekg-db ekg-default-num-backups
                                            ekg-default-backups-strategy)))
          (setq ekg--in-connect-call nil)))))
  "Ensure EKG-DB is connected.
Also make sure the database is set up correctly. This should be
called before any access to triples, unless we are sure all
callers have already called this function")

(defun ekg-close ()
  "Close the EKG-DB connection."
  (interactive)
  (when ekg-db
    (triples-close ekg-db)
    (setq ekg-db nil)))

(defun ekg-add-schema ()
  "Add schema necessary for EKG to function."
  ;; Schema here needs to also be taken care of when deleted in ekg-note-delete
  ;; or ekg-tag-delete.
  (triples-add-schema ekg-db 'tagged '(tag :base/type string))
  (triples-add-schema ekg-db 'text
                      '(text :base/unique t :base/type string)
                      '(mode :base/unique t :base/type symbol)
                      '(inlines :base/virtual-reversed inline/for-text))
  (triples-add-schema ekg-db 'time-tracked
                      '(creation-time :base/unique t :base/type integer)
                      '(modified-time :base/unique t :base/type integer))
  (triples-add-schema ekg-db 'inline
                      '(command :base/unique t :base/type symbol)
                      'args
                      '(pos :base/unique t :base/type integer)
                      '(type :base/unique t :base/type symbol)
                      '(for-text :base/unique t))
  (triples-add-schema ekg-db 'tag
                      '(tagged :base/virtual-reversed tagged/tag))
  ;; A URL can be a subject too, and has data, including the title. The title is
  ;; something that can be used to select the subject via completion.
  (triples-add-schema ekg-db 'titled '(title :base/type string))
  (triples-add-schema ekg-db 'ekg '(version :base/type cons :base/unique t))
  (run-hooks 'ekg-add-schema-hook))

(defvar ekg-schema-text-cotypes '(text tagged time-tracked titled)
  "All the types that are used in the ekg schema on text entities.
Extensions can add to this list, but should not remove from it.
Any type here in considered owned by ekg and will be removed
during note deletion.

These are not guaranteed to be only on text entities, however.")

(defun ekg--generate-id ()
  "Return a unique ID for a note.
This is not suitable for generating a large number of IDs in a
small time frame.  About one ID per second is reasonable."
  (sxhash (cons (time-convert (current-time) 'integer)  (random 100))))

(defun ekg--normalize-tag (tag)
  "Return a normalized version of TAG.
No tag should be input from the user without being normalized
before storage."
  (string-trim (downcase (string-replace "," "" tag))))

(defun ekg--normalize-note (note)
  "Make sure NOTE adheres to ekg-wide constraints before saving.
This
  1) makes sure all tags are lowercase and trimmed.
  2) removes commas in tags, since those are used to separate tags.
  3) removes any properties from the text.
  4) makes sure the note has a reasonable ID, otherwise generates one.

Note: we used to also trim text, but with inline commands, that
is not a great idea, because an inline command sits outside of
the text and may be after trailing whitespace."
  (setf (ekg-note-tags note)
        (mapcar #'ekg--normalize-tag (ekg-note-tags note)))
  (setf (ekg-note-text note)
        (substring-no-properties (ekg-note-text note)))
  (when (or (equal (ekg-note-id note) "") (not (ekg-note-id note)))
    (setf (ekg-note-id note) (ekg--generate-id))))

(defun ekg-backup (&optional force)
  "Backup the database.

FORCE, if non-nil, will make sure a backup is stored, regardless
of the settings of max-backups.  Otherwise, a backup is just made
if it is time for one, according to the settings in
`ekg-default-num-backups' and `ekg-default-backups-strategy'."
  (condition-case err
      (if force
          (triples-backup ekg-db ekg-db-file most-positive-fixnum)
        (triples-backups-maybe-backup ekg-db (ekg-db-file)))
    (file-missing
     (let ((msg "Could not backup database, perhaps because of missing sqlite3 executable. Ensure the executable exists at the location specified by `triples-sqlite-executable' or `emacsql-sqlite-executable': %s"))
       ;; If we are forcing the backup, this error probably is serious and
       ;; should be investigated.
       (if force
           (error msg (cdr err))
         (lwarn :error 'ekg msg (cdr err)))))))

(defun ekg-save-note (note)
  "Save NOTE in database, replacing note information there."
  (ekg-connect)
  (ekg--normalize-note note)
  (when (and (eq (ekg-note-mode note) 'org-mode) ekg-linkify-inline-tags)
    (ekg--convert-inline-tags-to-links note))
  (ekg--populate-inline-tags note)
  (run-hook-with-args 'ekg-note-pre-save-hook note)
  (triples-with-transaction
    ekg-db
    (triples-set-type ekg-db (ekg-note-id note) 'tagged :tag (ekg-note-tags note))
    (triples-set-type ekg-db (ekg-note-id note) 'text
                      :text (ekg-note-text note)
                      :mode (ekg-note-mode note))
    ;; Delete any previous linked inlines.
    (cl-loop for inline-id in (triples-subjects-with-predicate-object
                               ekg-db 'inline/for-text (ekg-note-id note))
             do (triples-remove-type ekg-db inline-id 'inline))
    ;; Now store the new inlines.
    (cl-loop for inline in (ekg-note-inlines note) do
             (triples-set-type ekg-db (format "%S/pos:%d" (ekg-note-id note)
                                              (ekg-inline-pos inline))
                               'inline
                               :command (car (ekg-inline-command inline))
                               :args (cdr (ekg-inline-command inline))
                               :pos (ekg-inline-pos inline)
                               :for-text (ekg-note-id note)
                               :type (ekg-inline-type inline)))
    ;; Note that we recalculate modified time here, since we are modifying the
    ;; entity.
    (let ((modified-time (time-convert (current-time) 'integer)))
      (triples-set-type ekg-db (ekg-note-id note) 'time-tracked
                        :creation-time (ekg-note-creation-time note)
                        :modified-time modified-time)
      (setf (ekg-note-modified-time note) modified-time))
    (mapc (lambda (tag) (triples-set-type ekg-db tag 'tag)) (ekg-note-tags note))
    (apply #'triples-set-types ekg-db (ekg-note-id note) (ekg-note-properties note))
    ;; For any properties that no longer have a value, delete the type.  Iterate
    ;; over the plist, and for each key, if the value is nil, delete the type.
    (let ((empty-types)
          (nonempty-types))
      (cl-loop for (key value) on (ekg-note-properties note) by #'cddr do
               (push (car (triples-combined-to-type-and-prop key))
                     (if value nonempty-types empty-types)))
      (mapc (lambda (type) (triples-remove-type ekg-db (ekg-note-id note) type))
            (seq-difference empty-types nonempty-types)))
    (run-hook-with-args 'ekg-note-save-hook note))
  (ekg-backup)
  (set-buffer-modified-p nil))

(defun ekg-get-notes-with-any-tags (tags)
  "Get all notes with any of the tags in TAGS.
This returns notes that have any of the tags in TAGS.  Special
tags are not returned.

The notes returtned are sorted in reverse chronological order."
  (ekg-connect)
  (sort
   (seq-uniq (mapcan (lambda (tag) (ekg-get-notes-with-tag tag))
                     (seq-difference tags (list ekg-draft-tag
                                                ekg-trash-tag
                                                ekg-function-tag))))
   #'ekg-sort-by-creation-time))

(defun ekg-get-notes-with-tags (tags)
  "Get all notes with TAGS, returning a list of `ekg-note' structs.
This returns only notes that have all the tags in TAGS.
Draft notes are not returned, unless TAGS contains the draft tag."
  (ekg-connect)
  (let ((ids-by-tag
         (mapcar (lambda (tag)
                   (plist-get (triples-get-type ekg-db tag 'tag) :tagged))
                 tags)))
    (seq-filter
     (lambda (note)
       ;; Remove draft and trash notes unless they are specifically requested.
       (not
        (or (and (not (member ekg-draft-tag tags))
                 (member ekg-draft-tag (ekg-note-tags note)))
            (and (not (member ekg-trash-tag tags))
                 (member ekg-trash-tag (ekg-note-tags note))))))
     (mapcar #'ekg-get-note-with-id
             (seq-reduce #'seq-intersection
                         ids-by-tag
                         (car ids-by-tag))))))

(defun ekg-get-notes-with-tag (tag)
  "Get all notes with TAG, returning a list of `ekg-note' structs."
  (ekg-get-notes-with-tags (list tag)))

(defun ekg-note-with-id-exists-p (id)
  "Return non-nil if a note with ID exists."
  (ekg-connect)
  (triples-get-subject ekg-db id))

(defun ekg-get-note-with-id (id)
  "Get the specific note with ID.
If the ID does not exist, create a new note with that ID."
  (ekg-connect)
  (let* ((v (triples-get-subject ekg-db id))
         (inlines (mapcar (lambda (iid)
                            (let ((iv (triples-get-type ekg-db iid
                                                        'inline)))
                              (make-ekg-inline :pos (plist-get iv :pos)
                                               :command (cons
                                                         (plist-get iv :command)
                                                         (plist-get iv :args))
                                               :type (plist-get iv :type))))
                          (plist-get v :text/inlines))))
    (make-ekg-note :id id
                   :text (plist-get v :text/text)
                   :mode (plist-get v :text/mode)
                   :inlines inlines
                   :tags (plist-get v :tagged/tag)
                   :creation-time (plist-get v :time-tracked/creation-time)
                   :modified-time (plist-get v :time-tracked/modified-time)
                   :properties (map-into
                                (map-filter
                                 (lambda (plist-key _)
                                   (not (member plist-key
                                                '(:text/text
                                                  :text/mode
                                                  :text/inlines
                                                  :tagged/tag
                                                  :time-tracked/creation-time
                                                  :time-tracked/modified-time)))) v)
                                'plist))))

(defun ekg-get-notes-with-title (title)
  "Get a list of note structs with TITLE."
  (ekg-connect)
  (mapcar #'ekg-get-note-with-id (triples-subjects-with-predicate-object ekg-db 'titled/title title)))

(defun ekg-note-delete (note)
  "Delete NOTE from the database."
  (ekg-note-delete-by-id (ekg-note-id note)))

(defun ekg-note-delete-by-id (id)
  "Delete all note data associated with ID."
  (ekg-connect)
  (run-hook-with-args 'ekg-note-pre-delete-hook id)
  (triples-with-transaction
    ekg-db
    (cl-loop for type in ekg-schema-text-cotypes do
             (triples-remove-type ekg-db id type))
    (cl-loop for inline-id in (triples-subjects-with-predicate-object
                               ekg-db 'inline/for-text id)
             do (triples-remove-type ekg-db inline-id 'inline))
    (run-hook-with-args 'ekg-note-delete-hook id)))

(defun ekg-tag-delete (tag)
  "Delete all tag data associated with TAG."
  (ekg-connect)
  (triples-remove-type ekg-db tag 'tag))

(defun ekg-note-trash (note)
  "Add the trash tag to NOTE."
  (ekg-connect)
  (if (member ekg-trash-tag (ekg-note-tags note))
      (ekg-note-delete note)
    (triples-with-transaction
      ekg-db
      (push ekg-trash-tag (ekg-note-tags note))
      (ekg-save-note note)))
  (ekg-backup))

(defun ekg-content-tag-p (tag)
  "Return non-nil if TAG represents user content.
This is opposed to tags that are used for internal purposes."
  (not (member tag
               (list ekg-draft-tag ekg-template-tag ekg-function-tag ekg-trash-tag))))

(defun ekg-note-active-p (note)
  "Return non-nil if NOTE is active.
This is similar to `ekg-active-id-p', but takes a note, which may
be unsaved."
  (not (seq-intersection (list ekg-draft-tag ekg-trash-tag)
                         (ekg-note-tags note))))

(defun ekg-note-is-content-p (note)
  "Return non-nil if NOTE has no control-type tags.

Those tags are things such as `ekg-draft-tag', or `ekg-function-tag'."
  (seq-every-p #'ekg-content-tag-p (ekg-note-tags note)))

(defun ekg-active-id-p (id)
  "Return non-nil if the note with ID is active.
This will return true if the note is not a draft, and has at
least one non-trash tag."
  (ekg-connect)
  (ekg-note-active-p (ekg-get-note-with-id id)))

(defun ekg-live-id-p (sub)
  "Return non-nil if SUB represents an undeleted note."
  (ekg-connect)
  (not (seq-some (lambda (tag) (equal tag ekg-trash-tag)) (plist-get (triples-get-type ekg-db sub 'tagged) :tag))))

(defun ekg-extract-inlines (text)
  "Return a cons of TEXT without inline commands, and the commands.
The commands returned are the most specific type of struct known,
or, if unknown, `ekg-inline'."
  (let ((inlines)
        (newtext text)
        (inline-rx (rx (seq (group-n 1 "%"
                                     (group-n 2 (zero-or-one "n"))
                                     (literal "(")
                                     (group-n 3 (*? anychar))
                                     (literal ")"))))))
    ;; Keep removing commands left to right to make sure our positions are
    ;; without commands, since that's how they will need to be inserted.
    (while (when-let (index (string-match inline-rx newtext))
             (push (make-ekg-inline :pos index
                                    :command (read (format "(%s)" (match-string 3 newtext)))
                                    :type (pcase (match-string 2 newtext)
                                            ("" 'command)
                                            ("n" 'note)))
                   inlines)
             (setq newtext (replace-match "" nil nil newtext 1))))
    (cons newtext (nreverse inlines))))

(defun ekg-truncate-at (s numwords)
  "Return S with ellipses after NUMWORDS words.
If NUMWORDS is greater than the number of words of S, return S
unchanged."
  (with-temp-buffer
    (insert s)
    (goto-char 0)
    (cl-loop with i = 0 while (and (< i numwords)
                                   (forward-word))
             do (cl-incf i))
    (when (< (point) (point-max))
      (insert "…")
      (delete-region (point) (point-max)))
    (buffer-string)))


(defun ekg-insert-inlines-and-process (text inlines func)
  "Return the result of inserting INLINES into TEXT.
FUNC is executed with the cdr of each inline command and its
return value is inserted into the buffer at the appropriate
point.  NUMTOK is the number of tokens available to be used."
  (with-temp-buffer
    (insert text)
    (let ((mils (cl-loop for il in inlines do
                         (goto-char (+ (ekg-inline-pos il) 1))
                         collect (cons (point-marker)
                                       (condition-case err
                                           (funcall func il)
                                         (error
                                          (propertize
                                           (format "Error executing inline command %s: %s"
                                                   (ekg-inline-to-text il)
                                                   (error-message-string err))
                                           'face 'error)))))))
      (cl-loop for mil in mils do
               (when (cdr mil)
                 (goto-char (car mil))
                 (insert-before-markers (cdr mil)))))
    (buffer-string)))

(defun ekg-inline-to-text (inline)
  "Return the text representation of INLINE."
  (format "%%%s%S"
          (if (eq 'note (ekg-inline-type inline))
              "n" "") (ekg-inline-command inline)))

(defun ekg-insert-inlines-representation (text inlines)
  "Return the result of inserting INLINES into TEXT.
INLINES are inserted in their unevaluated text forms."
  (ekg-insert-inlines-and-process
   text inlines #'ekg-inline-to-text))

(defun ekg-inline-to-result (inline note)
  "Return the result of evaluating INLINE with NOTE as context."
  (let ((f (intern (format
                    (pcase (ekg-inline-type inline)
                      ('command "ekg-inline-command-%s")
                      ('note "ekg-display-note-%s")
                      (_ (error "Unknown inline type %s" (ekg-inline-type inline))))
                    (car (ekg-inline-command inline))))))
    (if (fboundp f)
        (pcase (ekg-inline-type inline)
          ('command (apply f (cdr (ekg-inline-command inline))))
          ('note (progn
                   (unless note
                     (error "No note supplied for display inline"))
                   (apply f note (cdr (ekg-inline-command inline))))))
      (format "%%Unknown command %s: `%s' not found"
              (car (ekg-inline-command inline)) (symbol-name f)))))

(defun ekg-insert-inlines-results (text inlines note)
  "Return the results of executing INLINES into TEXT.
NOTE is the `ekg-note' that needs to exist for the `display'
inlines."
  (ekg-insert-inlines-and-process
   text inlines
   (lambda (inline) (ekg-inline-to-result inline note))))

(defun ekg--transclude-titled-note-completion ()
  "Completion function for file transclusion."
  (let ((begin (save-excursion
                 (search-backward ">t" (line-beginning-position) t)
                 (+ 2 (point))))
        (end (point)))
    (when (<= begin end)
      (list begin end
            (completion-table-dynamic (lambda (_)
                                        (mapcar (lambda (title-cons)
                                                  (cons (cdr title-cons)
                                                        (car title-cons)))
                                                (ekg-document-titles))))
            :exclusive t :exit-function #'ekg--transclude-cap-exit))))

(defun ekg--transclude-cap-exit (completion finished)
  "Clean up CAP after COMPLETION.
FINISHED is non-nil if the completion has been finished by the
user."
  (when finished
    (save-excursion
      (let* ((docs (mapcar (lambda (title-cons)
                             (cons (cdr title-cons)
                                   (car title-cons)))
                           (ekg-document-titles)))
             (id (cdr (assoc completion docs #'equal))))
        (unless id (error "No document with title %s" completion))
        (when (search-backward (format ">%s" completion) (line-beginning-position) t)
          (replace-match (format "%%(transclude-note %S)" id)))))))

(defun ekg-display-note-id (note &optional force)
  "Show the id of NOTE, if it is interesting.
Interesting is defined by whether it has meaning in itself.
However, if FORCE is non-nil, it will be shown regardless."
  (if (or force
          (ekg-should-show-id-p (ekg-note-id note)))
      (propertize
       (format "[%s]\n" (ekg-note-id note))
       'face 'ekg-resource)
    ""))

(defun ekg-display-note-text (note &optional numwords)
  "Return text, with mode-specific properties, of NOTE.
NUMWORDS is the max number of words to display in the note, or
nil for all words."
  (with-temp-buffer
    (when (ekg-note-text note)
      (insert (ekg-insert-inlines-results
               (ekg-note-text note)
               (ekg-note-inlines note)
               note)))
    (when (ekg-note-mode note)
      (let ((mode-func (intern (format "%s-mode" (ekg-note-mode note)))))
        (if (fboundp mode-func) (funcall mode-func)
          (funcall (ekg-note-mode note)))))
    (mapc #'funcall ekg-format-funcs)
    (font-lock-ensure)
    (put-text-property (point-min) (point-max) 'ekg-note-id (ekg-note-id note))
    (concat (string-trim-right
             (ekg-truncate-at (buffer-string)
                              (or numwords ekg-note-inline-max-words))) "\n")))

(defun ekg-display-note-tagged (note)
  "Return text of the tags of NOTE."
  (concat (mapconcat (lambda (tag) (propertize tag 'face 'ekg-tag))
                     (ekg-note-tags note) " ") "\n"))

(defun ekg-display-note-time-tracked (note &optional format-str)
  "Return text of the times NOTE was created and modified.
FORMAT-STR controls how the time is formatted."
  (let ((format-str (or format-str "%Y-%m-%d")))
    (format "Created: %s   Modified: %s\n"
            (format-time-string format-str (ekg-note-creation-time note))
            (format-time-string format-str (ekg-note-modified-time note)))))

(defun ekg-display-note-titled (note)
  "Return text of the title of NOTE."
  (if-let (titles (plist-get (ekg-note-properties note) :titled/title))
      (propertize (concat (mapconcat #'identity titles ", ") "\n")
                  'face 'ekg-title)
    ""))

(defun ekg-inline-command-transclude-note (id &optional numwords)
  "Return the text of ID.
NUMWORDS is the maximum number of words to use."
  (string-trim-right (ekg-display-note-text (ekg-get-note-with-id id) numwords) "\n"))

(defun ekg-inline-command-transclude-file (file &optional numwords)
  "Return the contents of FILE.
NUMWORDS is the maximum number of words to use."
  (with-temp-buffer
    (insert-file-contents file)
    (ekg-truncate-at (buffer-string) (or numwords ekg-note-inline-max-words))))

(defun ekg-inline-command-transclude-website (url &optional numwords)
  "Return the contents of the URL.
NUMWORDS is the maximum number of words to use."
  (let ((url-buffer (url-retrieve-synchronously url)))
    (with-current-buffer url-buffer
      (goto-char (point-min))
      (re-search-forward "^$" nil 'move) ; skip headers
      (shr-render-region (point) (point-max))
      (ekg-truncate-at (buffer-string) (or numwords ekg-note-inline-max-words)))))

(defun ekg-select-note ()
  "Select a note interactively.
Returns the ID of the note."
  (if (y-or-n-p "Select note by title? ")
      (let* ((title-id-pairs (mapcar (lambda (note) (cons (cdr note) (car note)))
                                     (ekg-document-titles)))
             (selected-title (completing-read "Title: " title-id-pairs nil t)))
        (cdr (assoc selected-title title-id-pairs)))
    (let* ((notes (ekg-get-notes-with-tag
                   (completing-read "Tag: " (ekg-tags) nil t)))
           (completion-pairs (mapcar
                              (lambda (note)
                                (cons (ekg-display-note-text note 10)
                                      note)) notes)))
      (ekg-note-id (cdr (assoc (completing-read "Note: " completion-pairs nil t)
                               completion-pairs))))))

(defun ekg-edit-add-inline ()
  "Add an inline command to the current note."
  (interactive)
  (let ((command (completing-read
                  "Add inline: "
                  (mapcar (lambda (name)
                            (string-remove-prefix "ekg-inline-command-" name))
                          (seq-difference
                           (mapcar #'symbol-name
                                   (apropos-internal "^ekg-inline-command-"))
                           '("ekg-inline-command--cmacro")))))
        (args))
    (pcase command
      ("transclude-note" (setq args (list (ekg-select-note))))
      ("transclude-file" (setq args (list (read-file-name "File: ")))))
    (insert (format "%%%S" (cons (intern command) args)))))

(defun ekg-note-snippet (note &optional max-length)
  "Return a short snippet for NOTE.
The snippet is just the beginning of the text, cut off after
MAX-LENGTH characters, with ellipses afterwards.  If MAX-LENGTH is
not supplied, we use a default of 10."
  (let ((display-length (min (length (ekg-note-text note)) (or max-length 10))))
    (format "%s%s" (substring-no-properties (ekg-note-text note) 0 display-length)
            (if (> (length (ekg-note-text note)) display-length) "…" ""))))

(defun ekg--kill-buffer-query-function ()
  "Action to take after a kill is run on a capture or edit buffer.
If final result returns t, the buffer will be killed.  If it
returns nil, the buffer will be left open.  This always returns t
for saved buffers."
  (or (not ekg-confirm-on-buffer-kill)
      (not (buffer-modified-p))
      (yes-or-no-p "Unsaved changes exist, do you still want to exit? ")))

(defun ekg--markdown-follow-thing-at-point (arg)
  "Follow the thing at point, including ekg wiki links.
ARG is the prefix argument, if used it opens in another window."
  (interactive "P")
  (if (markdown-wiki-link-p)
      (let* ((first-char (string-to-char (markdown-wiki-link-link)))
             (symbol (when (member first-char (mapcar #'car ekg-inline-custom-tag-completion-symbols))
                       first-char)))
        (when arg
          (other-window 1))
        (ekg-show-notes-with-tag (if symbol
                                     (ekg--add-prefix-to-inline-tag
                                      (substring (markdown-wiki-link-link) 1)
                                      (char-to-string symbol))
                                   (markdown-wiki-link-link))))
    (markdown-follow-thing-at-point arg)))

(defun ekg--set-local-variables ()
  "Set some common local variables."
  (setq-local
   completion-at-point-functions
   (append (list #'ekg--capf #'ekg--transclude-titled-note-completion
                 #'ekg--inline-tag-completion)
           completion-at-point-functions)
   kill-buffer-query-functions
   (append (list #'ekg--kill-buffer-query-function)
           kill-buffer-query-functions)
   header-line-format (ekg--header-line-format))
  (add-hook 'pre-command-hook #'ekg-narrow-for-command nil t)
  (add-hook 'post-command-hook #'ekg-unnarrow-for-command nil t)

  (when (eq major-mode 'markdown-mode)
    (setq-local markdown-enable-wiki-links t
                markdown-wiki-link-fontify-missing nil)
    ;; We can't redefine how wiki links are handled, and we shouldn't use
    ;; advice, so instead we create a new function that handles wiki links, and
    ;; use it in keybindings.
    (define-key (current-local-map)
                [remap markdown-follow-thing-at-point]
                #'ekg--markdown-follow-thing-at-point)))

(defvar ekg-capture-mode-map
  (let ((map (make-sparse-keymap)))
    (define-key map "\C-c\C-c" #'ekg-capture-finalize)
    (define-key map "\C-c\C-k" #'ekg-capture-abort)
    (define-key map "\C-c#" #'ekg-edit-add-inline)
    (substitute-key-definition #'save-buffer #'ekg-save-draft map global-map)
    map)
  "Key map for `ekg-capture-mode', a minor mode.
This is used when capturing new notes.")

(define-minor-mode ekg-capture-mode
  "Minor mode for simple finish/cancel keybindings."
  :init-value nil
  :lighter " EKG-CAP"
  :interactive nil
  (ekg--set-local-variables))

(defvar ekg-capture-mode-hook nil
  "Hook for `ekg-capture-mode'.")

(defvar ekg-edit-mode-map
  (let ((map (make-sparse-keymap)))
    (define-key map "\C-c\C-c" #'ekg-edit-finalize)
    (define-key map "\C-c#" #'ekg-edit-add-inline)
    (substitute-key-definition #'save-buffer #'ekg-edit-save map global-map)
    map)
  "Key map for `ekg-edit-mode', a minor mode.
This is used when editing existing notes.")

(define-minor-mode ekg-edit-mode
  "Minor mode for simple finish/cancel keybindings."
  :init-value nil
  :lighter " EKG-ED"
  :interactive nil)

(defvar-local ekg-note nil
  "Holds the note information for buffers adding or changing notes.")

(defvar-local ekg-note-orig-note nil
  "Holds the original note before edit.")

(defvar-local ekg-note-orig-id nil
  "Holds the original ID (subject) for this note.
This is needed to identify references to refresh when the subject is changed.")

(defvar-local ekg-note-orig-fields nil
  "Holds the fields that were populated when the note was loaded.")

(defvar-local ekg-note-auto-narrowed nil
  "If we are currently in an auto-narrowed state.
This happens when a command is run that likely needs to see a
narrowed part of the buffer.  It is only non-nil when running a
command that needs to be narrowed for it, and it is needed so we
can keep track of whether we need to unnarrow or not.")

(defvar ekg-notes-mode-map
  (let ((map (make-keymap)))
    (suppress-keymap map t)
    (define-key map "A" #'ekg-notes-any-tags)
    (define-key map "a" #'ekg-notes-any-note-tags)
    (define-key map "c" #'ekg-notes-create)
    (define-key map "d" #'ekg-notes-delete)
    (define-key map "g" #'ekg-notes-refresh)
    (define-key map "n" #'ekg-notes-next)
    (define-key map "o" #'ekg-notes-open)
    (define-key map "b" #'ekg-notes-browse)
    (define-key map "B" #'ekg-notes-select-and-browse-url)
    (define-key map "p" #'ekg-notes-previous)
    (define-key map "t" #'ekg-notes-tag)
    (define-key map "q" #'kill-current-buffer)
    (define-key map "k" #'ekg-notes-kill)
    map))

(define-derived-mode ekg-notes-mode fundamental-mode "ekg-notes"
  "Major mode for showing a list of notes that can be interacted with."
  (setq buffer-read-only t)
  (setq truncate-lines t)
  (visual-line-mode 1)
  (if (eq ekg-capture-default-mode 'org-mode)
      (progn
        (require 'org)
        (define-key ekg-notes-mode-map "\C-c\C-o" #'org-open-at-point))))

(defun ekg--header-line-format ()
  "Header line format for the ekg capture or edit buffer."
  (if ekg-capture-mode
      (substitute-command-keys
       "\\<ekg-capture-mode-map>Capture buffer. \
Finish `\\[ekg-capture-finalize]'  \
Save as draft `\\[ekg-save-draft]'  \
Abort and delete draft `\\[ekg-capture-abort]'.")
    (substitute-command-keys
     "\\<ekg-edit-mode-map>Edit buffer. \
Finish `\\[ekg-edit-finalize]'  \
Save `\\[ekg-edit-save]'")))

(defun ekg-narrow-for-command ()
  "Narrow buffer if the command requires it.
This is based on `ekg-command-regex-for-narrowing'."
  (condition-case err
      (when (and
             (not ekg-note-auto-narrowed)
             (seq-some
              (lambda (s) (string-match-p s (symbol-name this-command)))
              ekg-command-regex-for-narrowing))
        (narrow-to-region (1+ (overlay-end (ekg--metadata-overlay)))
                          (point-max))
        ;; execute-extended-command will then call another command, and we need
        ;; to also possibly narrow for that.
        (unless (eq this-command 'execute-extended-command)
          (setq ekg-note-auto-narrowed t)))
    (error (lwarn :error 'ekg "Error narrowing for command: %s"
                  (error-message-string err)))))

(defun ekg-unnarrow-for-command ()
  "Unnarrow the buffer if it was automatically narrowed."
  (condition-case err
      (when ekg-note-auto-narrowed
        (widen)
        (setq ekg-note-auto-narrowed nil))
    (error (lwarn :error 'ekg "Error unnarrowing for command: %s"
                  (error-message-string err)))))

(defun ekg--possible-inline-tags-prefix-regexp ()
  "Return a regexp of the possible inline tag prefixes."
  (format "[%s]" (mapconcat (lambda (c) (format "%c" c))
                            (cons ?# (mapcar #'car ekg-inline-custom-tag-completion-symbols))
                            "")))

(defun ekg--add-prefix-to-inline-tag (tag tag-symbol)
  "Return TAG with the prefix denoted by TAG-SYMBOL.
TAG-SYMBOL is a string.  If TAG-SYMBOL is `#', then there is no
prefix."
  (if (equal tag-symbol "#")
      tag
    (concat (assoc-default (string-to-char tag-symbol)
                           ekg-inline-custom-tag-completion-symbols) "/" tag)))

(defconst ekg--nonlink-tag-regexp
  (rx (seq (group-n 1 (or whitespace line-start ?: ?\( ?\[))
           (group-n 2 (regexp (ekg--possible-inline-tags-prefix-regexp)))
           (= 1 ?\[) (group-n 3 (one-or-more (or (any ?/ ?_ ?-)
                                                 word
                                                 (any "🏻-🏿")
                                                 (char (128000 . 129750))
                                                 whitespace)))
           ?\]))
  "Regexp for detecting inline tags that are not org links.")

(defun ekg--inline-tag-replace-with-org-link (prefix tag-identifier symbol)
  "Replace a match to inline TAG-IDENTIFIER with an org link.
SYMBOL is the prefix to the tag identifier.
PREFIX is the prefix that is before the tag identifier."
  (replace-match
   (concat prefix
           symbol
           (org-link-make-string
            (ekg--link-for-tag
             (ekg--add-prefix-to-inline-tag
              tag-identifier
              symbol))
            tag-identifier))))

(defun ekg--convert-inline-tags-to-links (note)
  "Convert any inline tags of NOTE to links.
This allows the user to create tags that don't exist yet, and
will be turned into links before this note is saved.  The tag
will be added and will exist when `ekg--populate-inline-tags'
runs and the note is saved.

This will always run, so don't call without making sure it is
appropriate first based on the mode and
`ekg-linkify-inline-tags'.

This will only run if `ekg-inline-populate-inline-text-tags' is
non-nil."
  (when ekg-inline-populate-inline-text-tags
    (with-temp-buffer
      (insert (ekg-note-text note))
      (goto-char (point-min))
      (while (re-search-forward ekg--nonlink-tag-regexp nil t)
        (unless (and (eq 'org-mode (ekg-note-mode note))
                     ;; This should result in us detecting any blocks.
                     (save-match-data
                       (defvar org-block-regexp)
                       (org-in-regexp org-block-regexp)))
          (let ((symbol (match-string 2))
                (tag (match-string 3)))
            (ekg--inline-tag-replace-with-org-link (match-string 1) tag symbol))))
      (setf (ekg-note-text note) (buffer-substring-no-properties (point-min) (point-max))))))

(defun ekg--populate-inline-tags (note)
  "Populate tags found in text of NOTE.
Tags are prefixed by a hash symbol or a symbol in
`ekg-inline-custom-tag-completion-symbols', and are enclosed in brackets
if they have more than one word.  They aso can be org or markdown links,
depending on the note mode.  The tags are added to the end of the tag
list."
  (let ((use-links (and (member (ekg-note-mode note) '(org-mode markdown-mode))
                        ekg-linkify-inline-tags)))
    (with-temp-buffer
      (insert (ekg-note-text note))
      (goto-char (point-min))
      (let ((tags))
        (while (re-search-forward
                ;; If the tag has a space or punctuation, it needs to be enclosed
                ;; in brackets.
                (if use-links
                    (cond
                     ((eq (ekg-note-mode note) 'org-mode)
                      (rx (group-n 2 (regexp (ekg--possible-inline-tags-prefix-regexp)))
                          ?\[ ?\[ "ekg-tag:"
                          (group-n 3 (one-or-more (any word whitespace ?_ ?/ ?-)))
                          ?\]))
                     ((eq (ekg-note-mode note) 'markdown-mode)
                      (rx (seq
                           ?\[ ?\[
                           (group-n 2 (? (regexp (ekg--possible-inline-tags-prefix-regexp))))
                           (group-n 3 (one-or-more (any word whitespace ?_ ?/ ?-)))
                           ?\] ?\]))))
                  ekg--nonlink-tag-regexp)
                nil t)
          (let ((symbol (if (= 0 (length (match-string 2)))
                            "#"
                          (match-string 2)))
                (tag (match-string 3)))
            (push (if (and use-links (eq (ekg-note-mode note) 'org-mode)) tag
                    (ekg--add-prefix-to-inline-tag tag symbol))
                  tags)))
        (setf (ekg-note-tags note) (seq-uniq (append (ekg-note-tags note) (nreverse tags))))))))

(defun ekg--inline-tag-completion ()
  "Completion function for tags in notes.
This will tags that are prefixed by a hash symbol.  The tag will
complete, and if the tag has a space, it will be enclosed in
brackets."
  (let* ((begin (progn
                  (save-excursion
                    (let ((pos (search-backward-regexp
                                (rx (seq (group-n 1 (or space line-start))
                                         (group-n 2 (regexp (ekg--possible-inline-tags-prefix-regexp)))))
                                (save-excursion
                                  (or (search-backward " " (line-beginning-position) t) (line-beginning-position))) t)))
                      (when pos (+ pos (1+ (length (match-string 1)))))))))
         (end (point))
         (type (match-string-no-properties 2)))
    (when (and begin (<= begin end))
      (list begin end
            (completion-table-dynamic (lambda (_)
                                        (if (equal type "#")
                                            (ekg-tags)
                                          (let ((prefix (concat (assoc-default (string-to-char type) ekg-inline-custom-tag-completion-symbols) "/")))
                                            (mapcar (lambda (tag) (substring-no-properties tag (length prefix)))
                                                    (ekg-tags-with-prefix prefix))))))
            :exclusive nil :exit-function #'ekg--inline-tag-exit))))

(defun ekg--inline-tag-exit (completion finished)
  "When a tag is completed, add brackets.
COMPLETION is the completion chosen.
FINISHED is true if the completion has been finished."
  (when finished
    (save-excursion
      (when (search-backward completion (line-beginning-position) t)
        (let ((symbol
               ;; We should be just after the symbol
               (save-excursion (buffer-substring (- (point) 1) (point)))))
          (if (and ekg-linkify-inline-tags (eq major-mode 'org-mode))
              (replace-match
               (org-link-make-string
                (ekg--link-for-tag
                 (ekg--add-prefix-to-inline-tag
                  completion
                  symbol))
                completion))
            (cond
             ((eq major-mode 'org-mode)
              (replace-match (format "[%s]" completion)))
             ((eq major-mode 'markdown-mode)
              ;; Remove the symbol prefixing the tag
              (replace-match
               (format "[[%s%s]]"
                       (if (equal symbol "#") "" symbol)
                       completion))
              (save-excursion
                (goto-char (match-beginning 0))
                (delete-char -1))))))))))

(defvar-local ekg-notes-fetch-notes-function nil
  "Function to call to fetch the notes that define this buffer.
The order the notes are returned in is the order that they are
displayed.")

(defvar-local ekg-notes-name ""
  "Name displayed at the top of the buffer.")

(defvar-local ekg-notes-ewoc nil
  "Ewoc for the notes buffer.")

(defvar-local ekg-notes-hl nil
  "Highlight for the notes buffer.")

(defvar-local ekg-notes-tags nil
  "List of associated tags for creating and removing notes.")

(cl-defun ekg-note-create (&key text mode tags properties id)
  "Create a new `ekg-note' with TEXT, MODE, TAGS, PROPERTIES and ID."
  (let* ((time (time-convert (current-time) 'integer))
         (id (or id (ekg--generate-id)))
         (text (or text ""))
         (mode (or mode ekg-capture-default-mode)))
    (make-ekg-note :id id
                   :text text
                   :mode mode
                   :tags tags
                   :creation-time time
                   :modified-time time
                   :properties properties)))

(defun ekg--metadata-string-to-tag (s)
  "Return string S as a tag."
  (replace-regexp-in-string (rx ?\") "" s))

(defun ekg--metadata-string (property value)
  "Return a representation of PROPERTY with VALUE for the metadata.
This will be displayed at the top of the note buffer."
  (let ((read-only (string= property "Tags")))
    (format "%s%s%s"
            (concat
             (propertize (concat property ":") 'face 'bold 'read-only read-only)
             (propertize " " 'read-only nil 'rear-nonsticky t))
            value
            (propertize "\n" 'read-only read-only 'rear-nonsticky t))))

(defun ekg-should-show-id-p (id)
  "Return non-nil if the note ID should be shown to the user.
True when the ID represents a meaningful resource to the user,
rather than an auto-generated number."
  (not (numberp id)))

(defun ekg--replace-metadata ()
  "Replace the metadata in a buffer."
  (let ((note ekg-note))
    (with-temp-buffer
      (when (ekg-should-show-id-p (ekg-note-id note))
        (insert (ekg--metadata-string "Resource" (ekg-note-id note))))
      (insert
       (ekg--metadata-string "Tags"
                             (mapconcat (lambda (tag) (format "%s" tag))
                                        (ekg-note-tags note) ", ")))
      (map-apply (lambda (k v)
                   (when-let ((label (assoc-default k ekg-metadata-labels)))
                     (if (listp v)
                         (pcase (assoc-default label ekg-property-multivalue-type)
                           ('line (cl-loop for val in v do
                                           (insert (ekg--metadata-string label val))))
                           ('comma (insert (ekg--metadata-string
                                            label
                                            (if (listp v)
                                                (mapconcat (lambda (v) (format "%s" v))
                                                           v ", ")
                                              (format "%s" v))))))
                       (insert (ekg--metadata-string label v)))))
                 (ekg-note-properties note))
      (buffer-string))))

(defun ekg--metadata-overlay ()
  "Return the overlay used for metadata."
  (or (car (seq-filter
            (lambda (o) (eq 'ekg-metadata (overlay-get o 'category)))
            (overlays-in (point-min) (point-max))))
      (make-overlay (point-min) (point-max) nil nil t)))

(defun ekg--metadata-on-insert-behind (_ after begin-mod end-mod &optional _)
  "Make sure nothing is inserted behind the metadata overlay.
Also make sure we always have a line with which the user can add text.

AFTER is non-nil if the text is to be insert afterwards.
BEGIN-MOD is the beginning of the modification, and END-MOD is
the end."
  (when after
    (delete-region begin-mod end-mod)
    (when (= (point) (point-max))
      (insert "\n"))))

(defun ekg--metadata-modification (overlay after _ _ &optional _)
  "Make sure the metadata region doesn't interfere with editing.
This function is called on modification within the metadata.

BEGIN-MOD and END-MOD are the beginning and end points of the
modification by the user.

We want to make sure of a few things:
  1) The user isn't adding more than one empty line.

  2) There is at least one non-metadata line in the buffer.
Argument OVERLAY is the overlay whose modification triggers this
method.  Argument AFTER is non-nil if method is being called
after the modification.

  3) The user can't delete the metadata - if the user tries to
delete from the end of the metadata, we need to fix it back up."
  (when after
    (ekg-detect-tag-completion)
    ;; If we're at the end of the metadata, we need to make sure we don't delete
    ;; it from the previous line. Moving after is also suspicious, because we
    ;; don't know where to move it. It's easiest and clearest if we just do
    ;; nothing.
    (save-excursion
      (forward-line -1)
      (while (looking-at (rx (seq line-start (zero-or-more space) line-end)))
        (if (fboundp 'delete-line)
            (delete-line)
          (progn
            (beginning-of-line)
            (kill-line)
            (kill-line)))
        (forward-line -1)))
    (when (= (overlay-end overlay)
             (buffer-end 1))
      (let ((p (point)))
        (goto-char (buffer-end 1))
        ;; Walk backward until we get to content
        (while (looking-at (rx (seq line-start (zero-or-more space) line-end)))
          (forward-line -1))
        (forward-line)
        (setq p (point))
        (delete-region (point) (overlay-end overlay))
        (insert "\n")
        (move-overlay overlay (overlay-start overlay) p)))
    ;; Make sure the overlay ends on a newline, if not, insert one.
    (when
        (save-excursion
          (goto-char (- (overlay-end overlay) 1))
          (unless (looking-at "\n")
            (forward-char 1)
            (insert "\n")
            t ;; Return true if we inserted a newline.
            ))
      (goto-char (overlay-end overlay)))))

(defun ekg-edit-display-metadata ()
  "Create or edit the overlay to show metadata."
  (let ((o (ekg--metadata-overlay))
        (inhibit-read-only t))
    (buffer-disable-undo)
    (replace-region-contents (overlay-start o) (overlay-end o)
                             #'ekg--replace-metadata)
    (goto-char (overlay-end o))
    (insert "\n")
    (move-overlay o (point-min) (- (overlay-end o) 1))
    (overlay-put o 'after-string (propertize (concat ekg-metadata-separator-text "\n")
                                             'read-only t 'rear-nonsticky t))
    (overlay-put o 'category 'ekg-metadata)
    (overlay-put o 'modification-hooks '(ekg--metadata-modification))
    (overlay-put o 'insert-behind-hooks '(ekg--metadata-on-insert-behind))
    (overlay-put o 'face 'ekg-metadata)
    (overlay-put o 'local-map global-map)
    (buffer-enable-undo)
    ;; If org-mode is on, the metadata messes up the org-element-cache, so let's disable it.
    (when (eq major-mode 'org-mode)
      (setq-local org-element-use-cache nil))))

;;;###autoload
(cl-defun ekg-capture (&key text mode tags properties id)
  "Capture a new note, with TEXT, MODE, TAGS and other PROPERTIES.
If ID is given, force the triple subject to be that value."
  (interactive)
  (let* ((id (or id (ekg--generate-id)))
         (buf (get-buffer-create (format "*EKG Capture (note %s)*" id)))
         (text (or text ""))
         (auto-tags (mapcan (lambda (f) (funcall f)) ekg-capture-auto-tag-funcs))
         (tags (seq-uniq (append tags auto-tags))))
    (set-buffer buf)
    (funcall (or mode ekg-capture-default-mode))
    (ekg-capture-mode 1)
    (setq ekg-note
          (ekg-note-create :id id
                           :text text
                           :mode mode
                           :tags tags
                           :properties properties))
    (ekg-edit-display-metadata)
    (goto-char (point-max))
    (mapc (lambda (tag) (run-hook-with-args 'ekg-note-add-tag-hook tag))
          (ekg-note-tags ekg-note))
    (mapc #'ekg-maybe-function-tag (ekg-note-tags ekg-note))
    (insert text)
    (if (and (eq mode 'org-mode)
             ekg-notes-display-images)
        (condition-case nil
            (org-redisplay-inline-images)
          (wrong-type-argument (message "Problem showing image for note ID %s (content: \"%s\")"
                          id (ekg-truncate-at text 10)))))
    (set-buffer-modified-p nil)
    (pop-to-buffer buf)))

;;;###autoload
(defun ekg-capture-url (&optional url title)
  "Capture a new note given a URL and its TITLE.
However, if URL already exists, we edit the existing note on it."
  (interactive "MURL: \nMTitle: \n")
  (ekg-connect)
  (let ((cleaned-title (string-replace "," "" title))
        (existing (triples-get-subject ekg-db url)))
    (if existing
        (ekg-edit (ekg-get-note-with-id url))
      (ekg-capture :tags (list (concat "doc/" (downcase cleaned-title)))
                   :properties `(:titled/title ,(list title))
                   :id url))))

;;;###autoload
(defun ekg-capture-file ()
  "Capture a new note about the file the user is visiting.
This can only be called when in a buffer that has an associated
file.  If not, an error will be thrown."
  (interactive)
  (ekg-connect)
  (let ((file (buffer-file-name)))
    (unless file (error "Cannot capture: no file associated with this buffer"))
    (let* ((file (format "file:%s" (file-truename file)))
           (existing (triples-get-subject ekg-db file)))
      (if existing
          (ekg-edit (ekg-get-note-with-id file))
        (ekg-capture :tags (list (concat "doc/" (downcase (file-name-nondirectory file))))
                     :properties `(:titled/title ,(list (file-name-nondirectory file)))
                     :id file)))))

(defun ekg-change-mode (mode)
  "Change the mode of the current note to MODE."
  (interactive (list (intern (completing-read "Mode: " ekg-acceptable-modes)))
               ekg-capture-mode ekg-edit-mode)
  (let ((note ekg-note)
        (minor-mode (if ekg-capture-mode 'ekg-capture-mode 'ekg-edit-mode)))
    (funcall mode)
    (funcall minor-mode)
    (ekg--set-local-variables)
    (setq ekg-note note)))

(defun ekg-edit (note)
  "Edit an existing NOTE."
  (let ((buf (get-buffer-create (format "*EKG Edit: %s*" (ekg-note-id note)))))
    (set-buffer buf)
    (when (= 0 (buffer-size))
      (when (ekg-note-mode note)
        (funcall (ekg-note-mode note)))
      (ekg-edit-mode 1)
      (ekg--set-local-variables)
      (setq-local ekg-note (copy-ekg-note note)       ; shallow copy
                  ekg-note-orig-note (copy-tree note) ; deep copy to avoid later change
                  ekg-note-orig-id (ekg-note-id note))
      ;; When re-editing a note that's a draft, we need to remove the draft tag
      ;; so that when we save it, it's not a draft anymore.
      (setf (ekg-note-tags ekg-note)
            (seq-difference (ekg-note-tags ekg-note) (list ekg-draft-tag)))
      (ekg-edit-display-metadata)
      (setq-local ekg-note-orig-fields (seq-uniq
                                        (mapcar #'car (ekg--metadata-fields note))
                                        #'string=))
      (insert (ekg-insert-inlines-representation
               (ekg-note-text note) (ekg-note-inlines note)))
      (goto-char (+ 1 (overlay-end (ekg--metadata-overlay))))
      (mapc #'ekg-maybe-function-tag (ekg-note-tags ekg-note))
      (if (and (eq (ekg-note-mode note) 'org-mode)
               ekg-notes-display-images)
          (org-redisplay-inline-images)))
    (set-buffer-modified-p nil)
    (pop-to-buffer buf)))

(defun ekg--save-note-in-buffer ()
  "Save the current note.
Return the latest `ekg-note' object."
  (ekg-connect)
  (widen)
  (let* ((text (buffer-substring (+ 1 (overlay-end (ekg--metadata-overlay)))
                                 (point-max)))
         (ticons (ekg-extract-inlines text)))
    (setf (ekg-note-text ekg-note) (car ticons)
          (ekg-note-inlines ekg-note) (cdr ticons)
          (ekg-note-mode ekg-note) major-mode
          (ekg-note-tags ekg-note) (seq-uniq (ekg-note-tags ekg-note))))
  ;; Even though we will do this later in `ekg--normalize-note', we have to do
  ;; this now in case we removed the resource.
  (when (or (equal (ekg-note-id ekg-note) "") (not (ekg-note-id ekg-note)))
    (setf (ekg-note-id ekg-note) (ekg--generate-id)))
  (triples-with-transaction
    ekg-db
    (when (and ekg-note-orig-id
               (not (eq ekg-note-orig-id (ekg-note-id ekg-note)))
               (ekg-note-with-id-exists-p ekg-note-orig-id)
               (not (ekg-note-with-id-exists-p (ekg-note-id ekg-note)))
               (y-or-n-p "Changing the resource of this note will also change all references to it.  Are you sure?"))
      (let* ((existing-types (triples-get-types ekg-db (ekg-note-id ekg-note)))
             (conflicting-types (seq-intersection existing-types '(text tag titled))))
        (when (and conflicting-types
                   (y-or-n-p "Existing data exists on this resource, replace?"))
          (mapc (lambda (type) (triples-remove-type ekg-db ekg-note-orig-id type))
                conflicting-types))
        (triples-move-subject ekg-db ekg-note-orig-id (ekg-note-id ekg-note))))
    (ekg-save-note ekg-note))
  ekg-note)

(defun ekg--in-metadata-p ()
  "Whether the point is in the metadata section."
  (< (point) (overlay-end (ekg--metadata-overlay))))

(defun ekg--metadata-current-field ()
  "Return the label and value of the current metadata property.
If none can be found, return NIL."
  (when (ekg--in-metadata-p)
    (let ((line (buffer-substring (line-beginning-position) (line-end-position))))
      (when (string-match
             (rx (seq (group (seq (one-or-more (not ?\:))))
                      ?\: (zero-or-more whitespace)
                      (group (zero-or-more anychar)))) line)
        (cons (substring-no-properties (match-string 1 line))
              (substring-no-properties (match-string 2 line)))))))

(defvar ekg-capf-field-complete-funcs
  '(("Tags" . ekg--tags-complete))
  "Functions to complete values in various metadata fields.
The function is expected to behave as normal for a function in
`completion-at-point-functions'.")

(defun ekg--capf ()
  "Completion function for all metadata at `completion-at-point-functions'.
If no completion function is found for the field type, don't
attempt the completion."
  ;; Only do something when we aren't in a read-only space.
  (when
      (or (null (ekg--metadata-current-field))
          ;; + 2 for the colon and space
          (>= (current-column) (+ 2 (length (car (ekg--metadata-current-field))))))
    (if-let (field (ekg--metadata-current-field))
        (when-let (completion-func (assoc (car field) ekg-capf-field-complete-funcs
                                          #'equal))
          (funcall (cdr completion-func)))
      ;; There's no current field, but we're in the metadata, so let's complete
      ;; the possible fields.
      (when (ekg--in-metadata-p)
        (ekg--field-name-complete)))))

(defun ekg--field-name-complete ()
  "Completion function for metadata field names."
  (list (save-excursion (beginning-of-line) (point))
        (save-excursion (skip-chars-forward "^:\s\t\n") (point))
        (completion-table-dynamic
         (lambda (_)
           ;; Complete all fields, except single-value fields (which have no
           ;; entry in ekg-property-multivalue-type) with an existing field
           ;; already in existence.
           (seq-difference (mapcar #'car ekg-metadata-parsers)
                           (seq-difference
                            (mapcar #'car (ekg--metadata-fields nil))
                            (mapcar #'car ekg-property-multivalue-type)))))
        :exclusive t :exit-function (lambda (_completion finished)
                                      (when finished (insert ": ")))))

(defun ekg--tags-complete ()
  "Completion function for tags, CAPF-style."
  (let ((end (save-excursion
               (skip-chars-forward "^,\t\n")
               (point)))
        (start (save-excursion
                 (skip-chars-backward "^,\t\n:")
                 ;; We are at the right boundary, but now ignore whitespace.
                 (skip-chars-forward "\s+")
                 (point))))
    (list start end (completion-table-dynamic
                     (lambda (_)
                       (seq-difference (ekg-tags) (ekg-note-tags ekg-note))))
          :exclusive t)))

(defun ekg-detect-tag-completion ()
  "After a modification, check if the user has completed a tag.
If so, call the necessary hooks."
  (let ((field (ekg--metadata-current-field)))
    (when (equal "Tags" (car field))
      (let ((current-tags (ekg-note-tags ekg-note)))
        (dolist (maybe-tag (mapcar #'string-trim (split-string (cdr field) ",")))
          (when (and (not (member maybe-tag current-tags))
                     (member maybe-tag (ekg-tags)))
            (ekg--update-from-metadata)
            (run-hook-with-args 'ekg-note-add-tag-hook maybe-tag)
            (ekg-maybe-function-tag maybe-tag)))))))

(defun ekg-save-draft ()
  "Save the current note as a draft."
  (interactive nil ekg-edit-mode ekg-capture-mode)
  (ekg--update-from-metadata)
  (when ekg-draft-tag
    (push ekg-draft-tag (ekg-note-tags ekg-note)))
  (ekg--save-note-in-buffer)
  (unless ekg-save-no-message
    (message "Note saved to drafts.")))

(defun ekg-edit-save ()
  "Save the edited note and refresh where it appears."
  (interactive nil ekg-edit-mode)
  (ekg--update-from-metadata)
  (let ((note (ekg--save-note-in-buffer))
        (orig-id ekg-note-orig-id))
    (unless ekg-save-no-message
      (message "Note saved."))
    (cl-loop for b being the buffers do
             (with-current-buffer b
               (when (and (eq major-mode 'ekg-notes-mode) ekg-notes-ewoc)
                 (let ((n (ewoc-nth ekg-notes-ewoc 0)))
                   (while n
                     (when (or (equal (ekg-note-id (ewoc-data n))
                                      (ekg-note-id note))
                               (and orig-id
                                    (equal orig-id (ekg-note-id (ewoc-data n)))))
                       (ewoc-set-data n note)
                       (ewoc-invalidate ekg-notes-ewoc n))
                     (setq n (ewoc-next ekg-notes-ewoc n)))))))))

(defun ekg-edit-finalize ()
  "Save the edited note and refresh where it appears."
  (interactive nil ekg-edit-mode)
  (ekg-edit-save)
  (kill-buffer))

(defun ekg--split-metadata-string (val)
  "Split multi-valued metadata field VAL into the component values.
The metadata fields are comma separated."
  (split-string val (rx (seq ?\, (zero-or-more space))) t (rx (1+ space))))

(defun ekg--metadata-update-tag (val)
  "Update the tag field from the metadata VAL."
  (setf (ekg-note-tags ekg-note) val))

(defun ekg--metadata-update-title (val)
  "Update the title field from the metadata VAL."
  (setf (ekg-note-properties ekg-note)
        (plist-put (ekg-note-properties ekg-note) :titled/title val)))

(defun ekg--metadata-update-resource (val)
  "Update the resource to the metadata VAL."
  (setf (ekg-note-id ekg-note) (or val (ekg--generate-id))))

(defun ekg--metadata-fields (expect-valid)
  "Return all metadata fields as a cons of labels and values.
If EXPECT-VALID is true, warn when we encounter an unparseable field."
  (save-excursion
    (let ((mo (ekg--metadata-overlay))
          (fields))
      (goto-char (overlay-start mo))
      (while (< (point) (overlay-end mo))
        (if-let (field (ekg--metadata-current-field))
            (push field fields)
          (when expect-valid
            (warn "EKG: No field could be parsed from metadata line at point %s" (point))))
        (forward-line))
      (append (reverse fields)
              ;; Add any original field that is no longer here, with an empty value.
              (mapcar #'list (seq-difference ekg-note-orig-fields
                                             (mapcar #'car fields)))))))

(defun ekg--update-from-metadata ()
  "Update the `ekg-note' object from the metadata."
  (cl-loop with values = (make-hash-table :test 'equal)
           for (field . value) in (ekg--metadata-fields t)
           do
           (pcase (assoc-default field ekg-property-multivalue-type)
             ('line (unless (string-empty-p value) (push value (gethash field values))))
             ('comma (mapc (lambda (elt) (push elt (gethash field values)))
                           (ekg--split-metadata-string value)))
             (_ (setf (gethash field values) value)))
           finally return
           (maphash (lambda (key val)
                      (if-let (func (assoc key ekg-metadata-parsers))
                          (funcall (cdr func) (if (listp val)
                                                  (nreverse (flatten-list val))
                                                val))
                        (warn "EKG: No function found for field %s" key)))
                    values)))

(defun ekg-capture-finalize ()
  "Save the current note."
  (interactive nil ekg-capture-mode)
  (ekg--update-from-metadata)
  (ekg--save-note-in-buffer)
  (let ((note ekg-note))
    (kill-buffer)
    (cl-loop for b being the buffers do
             (with-current-buffer b
               (when (and (eq major-mode 'ekg-notes-mode)
                          (or (seq-intersection (ekg-note-tags note) ekg-notes-tags)
                              (string-match-p
                               (rx (or "latest modified" "latest captured"))
                               (substring-no-properties
                                (ewoc--node-data
                                 (ewoc--header ekg-notes-ewoc))))))
                 (ewoc-enter-first ekg-notes-ewoc note))))))

(defun ekg-capture-abort ()
  "Abort the current capture.
Notes saved as drafts will be deleted."
  (interactive nil ekg-capture-mode)
  (ekg-connect)
  (let ((id (ekg-note-id ekg-note)))
    (when (ekg-note-with-id-exists-p id)
      (ekg-note-delete ekg-note)))
  (setq-local kill-buffer-query-functions
              (delq 'ekg--kill-buffer-query-function
                    kill-buffer-query-functions))
  (kill-buffer))

(defun ekg-note-active-tags (note)
  "Return the tags of NOTE that are considered normal tags."
  (seq-difference (ekg-note-tags note)
                  (list ekg-draft-tag ekg-trash-tag)))

(defun ekg-fix-renamed-dup-tags (id)
  "Fix duplicate tags in note with ID.
After a tag is renamed, it could become a duplicate of another
tag.  This defun will fix the problem for one note, only
executing a write if there is a problem."
  (let* ((tagged-plist (triples-get-type ekg-db id 'tagged))
         (tags (plist-get tagged-plist :tag))
         (uniq-tags (seq-uniq tags)))
    (when (> (length tags) (length uniq-tags))
      (apply #'triples-set-type ekg-db id 'tagged (plist-put tagged-plist :tag uniq-tags)))))

(defun ekg-clean-dup-tags ()
  "Fix all duplicate tags in the database."
  (ekg-connect)
  (let ((cleaned)
        (tags (triples-subjects-of-type ekg-db 'tag)))
    (cl-loop for tag in tags do
             (let ((tagged (plist-get (triples-get-type ekg-db tag 'tag) :tagged)))
               (when (> (length tagged) (length (seq-uniq tagged)))
                 ;; if there is duplication in the tag list then
                 ;; something must have duplicate tags.
                 (mapc #'ekg-fix-renamed-dup-tags tagged)
                 (push tag cleaned))))
    (when cleaned
      (message "%d cleaned tags that were duplicated: %s" (length cleaned)
               (mapconcat #'identity cleaned ", ")))))

(defun ekg-clean-leftover-types ()
  "Clean up any ekg types that are left over without ekg notes."
  (ekg-connect)
  (let ((cleaned)
        (notes (triples-subjects-of-type ekg-db 'text)))
    (cl-loop for type in ekg-schema-text-cotypes do
             (cl-loop for s in (seq-difference (triples-subjects-of-type ekg-db type) notes) do
                      (push s cleaned)
                      (triples-remove-type ekg-db s type)))
    (when cleaned
      (message "%d notes cleaned of leftover information: %s" (length cleaned)
               (mapconcat (lambda (id) (format "%s" id)) cleaned ", ")))))

;; In order for emacsql / sqlite to not give build warnings we need to declare
;; them. Because we only require one to be installed, following the
;; implementation in the triples library, we can't just require them.
(declare-function emacsql "ext:emacsql.el")
(declare-function sqlite-execute "ext:sqlite.c")

(defun ekg-global-rename-tag (from-tag to-tag)
  "Rename FROM-TAG to TO-TAG.
This can be done whether TO-TAG already exists or not.  This
renames all instances of the tag globally, and all notes with
FROM-TAG will use TO-TAG."
  (interactive (list (completing-read "From tag: " (ekg-tags) nil t)
                     (ekg--normalize-tag (completing-read "To tag: " (ekg-tags)))))
  (ekg-connect)
  (triples-with-transaction
    ekg-db
    (let ((old-tag-ids (plist-get (triples-get-type ekg-db from-tag 'tag) :tagged)))
      (pcase triples-sqlite-interface
        ('builtin (if (fboundp 'sqlite-execute)
                      (sqlite-execute
                       ekg-db
                       "UPDATE triples SET object = ? WHERE object = ? AND predicate = 'tagged/tag'"
                       (list (triples-standardize-val to-tag) (triples-standardize-val from-tag)))
                    (error "The triples library incorrectly configured to use sqlite in 29.1, which is not available")))
        ('emacsql (emacsql ekg-db [:update triples :set (= object $s1) :where (= object $s2) :and (= predicate 'tagged/tag)]
                           to-tag from-tag)))
      (triples-remove-type ekg-db from-tag 'tag)
      (triples-set-type ekg-db to-tag 'tag)
      (mapc #'ekg-fix-renamed-dup-tags old-tag-ids)))
  (ekg-backup))

(defun ekg-tags ()
  "Return a list of all tags.
Does not include any tags with special uses (e.g. trash and draft
tags)."
  (ekg-connect)
  (seq-difference (triples-subjects-of-type ekg-db 'tag)
                  (list ekg-draft-tag ekg-trash-tag)))

(defun ekg-tags-including (substring)
  "Return all tags including SUBSTRING."
  (ekg-connect)
  (seq-filter (lambda (tag) (string-match-p (rx (literal substring)) tag))
              (triples-subjects-of-type ekg-db 'tag)))

(defun ekg-tags-with-prefix (prefix)
  "Return all tags with PREFIX."
  (ekg-connect)
  (seq-filter (lambda (tag) (string-match-p (rx (seq line-start (literal prefix))) tag))
              (triples-subjects-of-type ekg-db 'tag)))

(defun ekg-tags-display (tags)
  "Return string representing a group of TAGS."
  (mapconcat #'identity
             (sort (seq-copy tags) #'string<) ", "))

(defun ekg-display-note (note)
  "Return string form of NOTE for display in a buffer."
  (ekg-connect)
  (let* ((ic (ekg-extract-inlines ekg-display-note-template))
         (template-types (mapcan (lambda (i)
                                   (when (eq 'note (ekg-inline-type i))
                                     (list (car (ekg-inline-command i)))))
                                 (cdr ic))))
    ;; If there is a command for the type of "other", then we need to add
    ;; in all types that are in the note properties, and have valid
    ;; functions.
    (when (memq 'other template-types)
      (setf (cdr ic)
            (mapcan (lambda (i)
                      (if (and (eq 'note (ekg-inline-type i))
                               (eq 'other (car (ekg-inline-command i))))
                          (cl-loop for type in
                                   (seq-uniq
                                    (seq-difference
                                     (mapcar (lambda (prop)
                                               (car (triples-combined-to-type-and-prop prop)))
                                             (map-keys (ekg-note-properties note)))
                                     template-types))
                                   when (fboundp (intern (format "ekg-display-note-%s" type)))
                                   collect (make-ekg-inline :type 'note
                                                            :command (list type)
                                                            :pos (ekg-inline-pos i)))
                        (list i)))
                    (cdr ic))))
    (ekg-insert-inlines-results (car ic) (cdr ic) note)))

(defun ekg-display-note-insert (note)
  "Insert the the display of NOTE into the buffer."
  (insert (ekg-display-note note)))

(defun ekg--note-highlight ()
  "In the buffer, highlight the current note."
  (let ((node (ewoc-locate ekg-notes-ewoc)))
    (when (and node (ewoc-location node))
      (move-overlay ekg-notes-hl
                    (ewoc-location node)
                    (- (or (if-let (next (ewoc-next ekg-notes-ewoc node))
                               (ewoc-location next)
                             (point-max))) 1)))))

(defun ekg-current-note-or-error ()
  "Return the current `ekg-note'.
Raise an error if there is no current note."
  (unless (eq major-mode 'ekg-notes-mode)
    (error "This command can only be used in `ekg-notes-mode'"))
  (if-let (node (ewoc-locate ekg-notes-ewoc))
      (ewoc-data node)
    (error "No current note is available to act on!  Create a new note first with `ekg-capture'")))

(defun ekg-notes-tag (&optional tag)
  "Show notes associated with TAG.
If TAG is nil, it will be read, selecting from the list of the current note's
tags."
  (interactive (list (completing-read "Tag: " (ekg-note-tags (ekg-current-note-or-error))))
               ekg-notes-mode)
  (ekg-show-notes-with-tag tag))

(defun ekg-notes-open ()
  "Open the current note."
  (interactive nil ekg-notes-mode)
  (ekg-edit (ekg-current-note-or-error)))

(defun ekg-notes-kill ()
  "Kill (hide) the current note from the view.
Note is not deleted from the database and will reappear when the
view is refreshed."
  (interactive nil ekg-notes-mode)
  (let ((inhibit-read-only t))
    (ewoc-delete ekg-notes-ewoc (ewoc-locate ekg-notes-ewoc))
    (ekg--note-highlight)))

(defun ekg-notes-delete (arg)
  "Trash the current note.
With a `C-u' prefix or when ARG is non-nil, silently delete the
current note without a prompt."
  (interactive "P" ekg-notes-mode)
  (let ((note (ekg-current-note-or-error))
        (inhibit-read-only t))
    (when (or arg (y-or-n-p "Are you sure you want to delete this note?"))
      (ekg-note-trash note)
      (ewoc-delete ekg-notes-ewoc (ewoc-locate ekg-notes-ewoc))
      (ekg--note-highlight))))

(defun ekg-notes-browse ()
  "If the note is about a browseable resource, browse to it.

If the link is a web address, open in browser with `browse-url'.
Otherwise, open in Emacs with `find-file'."
  (interactive nil ekg-notes-mode)
  (let ((note (ekg-current-note-or-error)))
    (cond ((ffap-url-p (ekg-note-id note))
           (let* ((url (ekg-note-id note))
                  (struct (url-generic-parse-url url))
                  (full (url-fullness struct))
                  (file (car (url-path-and-query struct))))
             (if full
                 (browse-url url)
               (when (and file (> (length file) 0))
                 (find-file file))))))))

(defun ekg-notes-select-and-browse-url (title)
  "Browse one of the resources in the current buffer's notes.
TITLE is the title of the URL to browse to."
  (interactive (list
                (completing-read
                 "Doc: "
                 (mapcan (lambda (note)
                           (plist-get (ekg-note-properties note)
                                      :titled/title))
                         (ewoc-collect ekg-notes-ewoc #'identity)))) ekg-notes-mode)
  (when title (ekg-browse-url title)))

(defun ekg--show-notes (name notes-func tags)
  "Display notes from NOTES-FUNC in buffer.
New notes are created with additional tags TAGS.
NAME is displayed at the top of the buffer."
  (setq buffer-read-only nil)
  (erase-buffer)
  (let ((ewoc (ewoc-create #'ekg-display-note-insert
                           (propertize name 'face 'ekg-notes-mode-title))))
    (mapc (lambda (note) (ewoc-enter-last ewoc note)) (funcall notes-func))
    (ekg-notes-mode)
    (setq-local ekg-notes-ewoc ewoc
                ekg-notes-fetch-notes-function notes-func
                ekg-notes-name name
                ekg-notes-hl (make-overlay 1 1)
                ekg-notes-tags tags)
    (overlay-put ekg-notes-hl 'face hl-line-face)
    ;; Move past the title
    (forward-line 1)
    (ekg--note-highlight)
    (when (eq ekg-capture-default-mode 'org-mode)
      (ekg--notes-activate-links)
      (if ekg-notes-display-images (org-redisplay-inline-images))))
  (set-buffer-modified-p nil))

(defun ekg--notes-activate-links()
  "Activate the `org-mode' links so they can be seen and followed."
  (let ((inhibit-read-only t))
    (save-excursion
      (goto-char (point-min))
      (while (org-activate-links (point-max))
        (goto-char (match-end 0)))
      ;; Go back and activate the first link again as it gets missed in the iteration
      (goto-char (point-min))
      (org-activate-links (point-max)))))

(defun ekg-notes-refresh ()
  "Refresh the current `ekg-notes' buffer."
  (interactive nil ekg-notes-mode)
  (ekg--show-notes
   ekg-notes-name
   ekg-notes-fetch-notes-function
   ekg-notes-tags))

(defun ekg-notes-create ()
  "Add a note that by default has all the tags in the buffer."
  (interactive nil ekg-notes-mode)
  (ekg-capture :tags ekg-notes-tags))

(defun ekg-notes-next ()
  "Move to the next note, if possible."
  (interactive nil ekg-notes-mode)
  (ewoc-goto-next ekg-notes-ewoc 1)
  (ekg--note-highlight))

(defun ekg-notes-previous ()
  "Move to the previous note, if possible."
  (interactive nil ekg-notes-mode)
  (ewoc-goto-prev ekg-notes-ewoc 1)
  (ekg--note-highlight))

(defun ekg-notes-any-note-tags ()
  "Show notes with any of the tags in the current note."
  (interactive nil ekg-notes-mode)
  (ekg-show-notes-with-any-tags (ekg-note-tags (ewoc-data (ewoc-locate ekg-notes-ewoc)))))

(defun ekg-notes-any-tags ()
  "Show notes with any of the tags in any of the notes in the buffer."
  (interactive nil ekg-notes-mode)
  (ekg-show-notes-with-any-tags
   (seq-uniq (flatten-list
              (mapcar (lambda (n) (ekg-note-tags n))
                      (ewoc-collect ekg-notes-ewoc #'identity))))))

(defun ekg-setup-notes-buffer (name notes-func tags)
  "Set up and display new buffer with NAME.
NAME is the base name, to which ekg will be prepended, and
asterisks will surround (to indicate a non-file-based buffer).
NOTES-FUNC is used to get the list of notes to display.  New
notes are created with additional tags TAGS."
  (let ((buf (get-buffer-create (format "*ekg %s*" name))))
    (set-buffer buf)
    (ekg--show-notes name notes-func tags)
    (switch-to-buffer buf)
    (setq-local default-directory (ekg--notes-directory))))

(defun ekg-sort-by-creation-time (a b)
  "Used to pass to `sort', which will supply A and B."
  (> (ekg-note-creation-time a)
     (ekg-note-creation-time b)))

;;;###autoload
(defun ekg-show-notes-with-any-tags (tags)
  "Show notes with any of TAGS."
  (interactive (list (completing-read-multiple "Tags: " (ekg-tags))))
  (ekg-setup-notes-buffer
   (format "tags (any): %s" (ekg-tags-display tags))
   (lambda () (ekg-get-notes-with-any-tags tags))
   tags))

;;;###autoload
(defun ekg-show-notes-with-all-tags (tags)
  "Show notes that contain all TAGS."
  (interactive (list (completing-read-multiple "Tags: " (ekg-tags))))
  (ekg-setup-notes-buffer
   (format "tags (all): %s" (ekg-tags-display tags))
   (lambda () (sort (ekg-get-notes-with-tags tags)
                    #'ekg-sort-by-creation-time))
   tags))

;;;###autoload
(defun ekg-show-notes-with-tag (tag)
  "Show notes that contain TAG."
  (interactive (list (completing-read "Tag: " (ekg-tags))))
  (ekg-setup-notes-buffer
   (format "tag: %s" (ekg-tags-display (list tag)))
   (lambda () (sort (ekg-get-notes-with-tag tag) #'ekg-sort-by-creation-time))
   (list tag)))

;;;###autoload
(defun ekg-show-notes-for-query (query)
  "Show notes matching TEXT."
  (interactive "sQuery: ")
  (ekg-connect)
  (ekg-setup-notes-buffer
   (format "query: %s" query)
   (lambda () (seq-filter #'ekg-note-active-p (mapcar #'ekg-get-note-with-id (triples-fts-query ekg-db query)))) nil))

;;;###autoload
(defun ekg-show-notes-in-trash ()
  "Show notes that have only tags that are trashed."
  (interactive)
  (ekg-connect)
  (ekg-setup-notes-buffer
   "Trash"
   (lambda ()
     (sort
      (ekg-get-notes-with-tag ekg-trash-tag)
      #'ekg-sort-by-creation-time))
   nil))

(defun ekg-show-notes-with-tag-prefix (prefix)
  "Show notes that contain a tag with PREFIX."
  (interactive "Mtag prefix: ")
  (ekg-connect)
  (let ((tags (ekg-tags-with-prefix prefix)))
    (ekg-setup-notes-buffer
     (format "tag prefix: %s" prefix)
     (lambda ()
       (sort
        (seq-uniq (mapcan (lambda (tag) (ekg-get-notes-with-tag tag)) tags))
        #'ekg-sort-by-creation-time))
     tags)))

;;;###autoload
(defun ekg-show-notes-in-drafts ()
  "Show all notes in the draft state.
These notes have not yet been saved, and don't show up in most
other views."
  (interactive)
  (unless ekg-draft-tag
    (error "Variable ekg-draft-tag is nil, so drafts are not used so drafts can be shown"))
  (ekg-connect)
  (ekg-setup-notes-buffer
   "Drafts"
   (lambda ()
     (sort
      (seq-filter (lambda (note) (not (member ekg-trash-tag (ekg-note-tags note))))
                  (ekg-get-notes-with-tag ekg-draft-tag))
      #'ekg-sort-by-creation-time))
   nil))

;;;###autoload
(defun ekg-show-notes-for-today ()
  "Show all notes with today's date as a tag."
  (interactive)
  (ekg-show-notes-with-tag (car (ekg-date-tag))))

;;;###autoload
(defun ekg-show-notes-latest-captured (&optional num)
  "Show the last several notes taken.
NUM is by default `ekg-notes-size', which determines how many
notes to show.  But with a prefix ARG, ask the user."
  (interactive (list (if current-prefix-arg
                         (read-number "Number of notes to display: ")
                       ekg-notes-size)))
  (ekg-connect)
  (ekg-setup-notes-buffer
   "Latest captured notes"
   (lambda ()
     (cl-loop for id in (mapcar #'car (sort (triples-with-predicate
                                             ekg-db
                                             'time-tracked/creation-time)
                                            (lambda (trip1 trip2) (> (nth 2 trip1)
                                                                     (nth 2 trip2)))))
              until (= (length selected) (or num ekg-notes-size))
              when (ekg-active-id-p id)
              collect (ekg-get-note-with-id id) into selected
              finally return selected))
   nil))

;;;###autoload
(defun ekg-show-notes-latest-modified (&optional num)
  "Show the last several notes modified.
NUM is by default `ekg-notes-size', which determines how many
notes to show.  But with a prefix ARG, ask the user."
  (interactive (list (if current-prefix-arg
                         (read-number "Number of notes to display: ")
                       ekg-notes-size)))
  (ekg-connect)
  (ekg-setup-notes-buffer
   "Latest modified notes"
   (lambda ()
     (cl-loop for id in (mapcar #'car (sort (triples-with-predicate
                                             ekg-db
                                             'time-tracked/modified-time)
                                            (lambda (trip1 trip2) (> (nth 2 trip1)
                                                                     (nth 2 trip2)))))
              until (= (length selected) (or num ekg-notes-size))
              when (ekg-active-id-p id)
              collect (ekg-get-note-with-id id) into selected
              finally return selected))
   nil))

(defun ekg-document-titles ()
  "Return an alist of all titles.
The key is the subject and the value is the title."
  (ekg-connect)
  (mapcan
   (lambda (sub)
     (mapcar (lambda (title) (cons sub title))
             (plist-get (triples-get-type ekg-db sub 'titled) :title)))
   (seq-difference
    (triples-subjects-of-type ekg-db 'titled)
    (ekg-inactive-note-ids))))

(defun ekg-browse-url (title)
  "Browse the url corresponding to TITLE.
If no corresponding URL is found, an error is thrown."
  (interactive (list (completing-read "Doc: "
                                      (mapcan
                                       (lambda (tcons)
                                         (when (ffap-url-p (car tcons))
                                           (list (cdr tcons))))
                                       (ekg-document-titles)))))
  (ekg-connect)
  (let ((subjects (seq-filter #'ffap-url-p (triples-subjects-with-predicate-object ekg-db 'titled/title title))))
    (when (= 0 (length subjects)) (error "Could not fetch existing URL title: %s" title))
    (when (> (length subjects) 1) (warn "Multiple URLs with the same title exist: %s" title))
    (browse-url (car subjects))))

(defun ekg-date-tag-p (tag)
  "Return non-nil if TAG is a date tag."
  (let ((prefix "date/"))
    (string= prefix (substring-no-properties tag 0 (min (length prefix) (length tag))))))

(defun ekg-inactive-note-ids ()
  "Get a list of ekg-note objects, representing all inactive notes.
Inactive in this context means trashed or draft note."
  (mapcan (lambda (tag)
            (plist-get (triples-get-type ekg-db tag 'tag) :tagged))
          (list ekg-draft-tag ekg-trash-tag)))

(defun ekg-active-note-ids ()
  "Get a list of ekg-note objects, representing all active notes.
Active in this context means non-trashed."
  (ekg-connect)
  (seq-difference
   (triples-subjects-of-type ekg-db 'text)
   (ekg-inactive-note-ids)))

(defun ekg-get-notes-cotagged-with-tags (tags cotag)
  "Return a list of all notes with one of TAGS and COTAG.
Parents of the tags in TAGS are also considered.  Specifically,
look at each tag in order, from ancestor to child (so if a tag
was a/b/c, we'd check a, then a/b, then a/b/c), and for each of
those look at all notes also tagged with COTAG.  We return a list
of the text of all these notes for all tags and tag parents, etc."
  (flatten-list (mapcar (lambda (tag)
                          (ekg-get-notes-with-tags (list tag cotag)))
                        (seq-mapcat #'ekg-tag-to-hierarchy tags))))

(defun ekg-on-add-tag-insert-template (tag)
  "Look for templates for TAG, and insert into current buffer.
This looks for notes with tags TAG and `template', and for any
found, insert, one by one, into the current note."
  (unless (equal tag ekg-template-tag)
    (mapc (lambda (template)
            (save-excursion (goto-char (point-max))
                            ;; Don't insert the same string twice, which is
                            ;; sometimes possible when templates have more than
                            ;; one tag overlapping with the current note.
                            (unless (string-match (rx (literal (ekg-note-text template)))
                                                  (buffer-substring-no-properties (+ 1 (overlay-end (ekg--metadata-overlay)))
                                                                                  (point-max)))
                              (unless (looking-at (rx (seq line-start line-end)))
                                (insert "\n"))
                              (insert (ekg-note-text template)))))
          (ekg-get-notes-cotagged-with-tags (list tag) ekg-template-tag))))

;; Auto-tag functions

(defun ekg-tag-for-date (&optional date)
  "Return standard tag for DATE.
This uses ISO 8601 format."
  (format-time-string "date/%F" date))

(defun ekg-date-tag ()
  "Get single tag representing the date as a ISO 8601 format."
  (list (ekg-tag-for-date)))

(defun ekg-tag-to-hierarchy (tag)
  "Given TAG, return a list of the hierarchy of tags.
This works with TAG having a hierarchy, such as \"foo/bar/baz\",
which would return `(\"foo\" \"foo/bar\" \"foo/bar/baz\")'."
  (let ((tags (split-string tag "/")))
    (cl-loop for i from 1 to (length tags)
             collect (mapconcat #'identity (seq-take tags i) "/"))))

(defun ekg-maybe-function-tag (tag)
  "Apply edit function for TAG, if it exists.
The tag value in `ekg-function-tag' is treated specially here -
it ensures the mode is `emacs-lisp-mode.' If TAG is a hierarchy,
we try applying functions from the top to the bottom of the
hierarchy, so the most general tag to the most specific tag."
  (mapc (lambda (tag)
          (if (equal tag ekg-function-tag)
              (unless (eq major-mode 'emacs-lisp-mode)
                (ekg-change-mode "emacs-lisp-mode"))
            (mapc #'eval
                  (mapcar #'read
                          (mapcar #'ekg-note-text (ekg-get-notes-with-tags (list tag ekg-function-tag)))))))
        (ekg-tag-to-hierarchy tag)))

(defun ekg-force-upgrade ()
  "Force an upgrade of the ekg database.
This calls `ekg-upgrade-db', but insures that it does all
necessary upgrades."
  (interactive)
  (ekg-upgrade-db nil))

(defun ekg-upgrade-db (from-version)
  "After updating, do any necessary upgrades.
This is designed so that it can be run an arbitrary number of
times.  If there's nothing to do, it won't have any effect.  If
an upgrade is needed, it will always make a backup, regardless of
backup settings, and will not delete any backups, regardless of
other settings.  FROM-VERSION is the version of the database
before the upgrade, in list form.  TO-VERSION is the version of
the database after the upgrade, in list form."
  (let ((need-trash-upgrade
         (or (null from-version)
             ;; Version 0.5.0 changed how trashed tags are handled.
             (version-list-< from-version '(0 5 0))))
        (need-triple-0.3-upgrade
         (or (null from-version)
             ;; We have done upgrades to 0.3.1, but we want to re-do them for
             ;; additional bugfixes. There should be no downside to doing the
             ;; upgrade many times.
             (version-list-< from-version '(0 3 2))))
<<<<<<< HEAD
        (need-fts-upgrade (or (null from-version) (version-list-< from-version '(0 5 0)))))
=======
        (need-type-removal-upgrade
         (or (null from-version)
             (version-list-< from-version '(0 6 3)))))
>>>>>>> 942457bb
    (ekg-connect)
    ;; In the future, we can separate out the backup from the upgrades.
    (when need-type-removal-upgrade
      (ekg-backup t)
      (triples-remove-schema-type ekg-db 'person)
      (triples-remove-schema-type ekg-db 'email))
    (when need-triple-0.3-upgrade
      (ekg-backup t)
      ;; This converts all string integers in subjects and objects to real integers.
      (triples-upgrade-to-0.3 ekg-db)
      ;; The above may cause issues if there tags that are integers, since tags have
      ;; to be strings. So let's iterate through all tag subjects and re-convert
      ;; them to strings.
      (cl-loop for tag in (triples-subjects-of-type ekg-db 'tag) do
               (when (numberp tag)
                 (ekg-global-rename-tag tag (format "%d" tag))))
      ;; Also, we need to convert any text back to strings. We only need to do
      ;; this for the builtin sqlite, since that's the only case that
      ;; triples-upgrade-to-0.3 will do anything.
      (when (eq 'builtin triples-sqlite-interface)
<<<<<<< HEAD
        (sqlite-execute
         ekg-db
         "UPDATE OR IGNORE triples SET object = '\"' || CAST(object AS TEXT) || '\"' WHERE predicate = 'text/text' AND typeof(object) = 'integer'")))
    (when need-fts-upgrade
      (triples-fts-setup ekg-db))))
=======
        (if (fboundp 'sqlite-execute)
            (sqlite-execute
             ekg-db
             "UPDATE OR IGNORE triples SET object = '\"' || CAST(object AS TEXT) || '\"' WHERE predicate = 'text/text' AND typeof(object) = 'integer'")
          (error "The triples library incorrectly configured to use sqlite in 29.1, which is not available"))))
    (when need-trash-upgrade
      (ekg-backup t)
      (let* ((trash-ids (ekg-tags-with-prefix "trash/"))
             (note-ids (mapcan (lambda (tag) (plist-get (triples-get-type ekg-db tag 'tag) :tagged))
                               trash-ids)))
        (triples-with-transaction
          ekg-db
          (cl-loop for id in note-ids do
                   (let ((note (ekg-get-note-with-id id)))
                     (cond
                      ((null note)
                       (message "ekg-upgrade-db: Note %s has a trashed tag but doesn't exist!  This is unusual and should not happen." id))
                      ((seq-some (lambda (tag)
                                   (not (string-match-p (rx (literal "trash/")) tag)))
                                 (ekg-note-tags note))
                       (message "ekg-upgrade-db: Note %s has some trash tags but not all trash tags,  you can run ekg-show-notes-with-tag-prefix to find all notes with tags with the 'trash/' prefix."
                                id))
                      (t
                       (message "ekg-upgrade-db: Moving note %s from trash tags to trash tag"
                                id)
                       (ekg-note-trash note)))))
          (cl-loop for tag in trash-ids do
                   (triples-remove-type ekg-db tag 'tag)
                   (triples-set-type ekg-db ekg-trash-tag 'tag)))))))
>>>>>>> 942457bb

(defun ekg-tag-used-p (tag)
  "Return non-nil if TAG has useful information."
  (ekg-connect)
  (triples-get-type ekg-db tag 'tag))

(defun ekg-remove-unused-tags ()
  "Remove all tags that are not used and have no info."
  (ekg-connect)
  (cl-loop for tag in (seq-filter
                       (lambda (tag) (not (ekg-tag-used-p tag)))
                       (triples-subjects-of-type ekg-db 'tag))
           do
           (ekg-tag-delete tag)))

(defun ekg-clean-db ()
  "Clean all useless or malformed data from the database.
Some of this is tags which have no uses, which we consider
useless.  This will always make a backup, regardless of backup
settings, and will not delete any backups, regardless of other
settings.

In general, this isn't necessary to run, but it may help if you
have a lot of tags that you no longer use, or feel like your
database is bigger than it should be.

Specifically, this does a few things:

1) Calls `ekg-remove-unused-tags' to remove all tags that no note
is using.

2) Deletes any notes that have no content or almost no content,
as long as those notes aren't on resources that are interesting.

3) Deletes all trashed notes.

4) Fixes any duplicate tags."
  (interactive)
  (ekg-connect)
  (ekg-backup t)
  (ekg-remove-unused-tags)
  (cl-loop for id in (triples-subjects-of-type ekg-db 'text) do
           (let ((note (ekg-get-note-with-id id))
                 (deleted))
             (unless (ekg-note-text note)
               ;; As a heuristic, if this note is sufficiently weird that
               ;; there's no creation date, delete it, otherwise try to fix it.
               (if (null (ekg-note-creation-time note))
                   (progn
                     (message "ekg-clean-db: Deleting note %s, reason: no text or creation date" id)
                     (ekg-note-delete note)
                     (setq deleted t))
                 (message "ekg-clean-db: Fixed nil text for note %s" id)
                 (setf (ekg-note-text note) "")
                 (condition-case nil
                     (ekg-save-note note)
                   (error
                    (message "ekg-clean-db: Deleting note %s, reason: error saving note, too corrupted" id)
                    (ekg-note-delete note)
                    (setq deleted t)))))
             (unless deleted
               (let ((trashed-note (member ekg-trash-tag (ekg-note-tags note)))
                     (almost-empty-note (string= (string-trim (ekg-note-text note)) "*"))
                     (empty-note (string= (string-trim (ekg-note-text note)) ""))
                     (note-without-properties (null (ekg-note-properties note))))
                 (when (and
                        (not (ekg-should-show-id-p id))
                        (or trashed-note (and note-without-properties
                                              (or almost-empty-note empty-note))))
                   (message "ekg-clean-db: Deleting note %s, reason: %s" id
                            (mapconcat #'identity
                                       (seq-filter #'identity (list (when trashed-note "trashed")
                                                                    (when almost-empty-note "almost empty")
                                                                    (when empty-note "empty"))) ", "))
                   (ekg-note-delete note))))))
  (ekg-clean-dup-tags)
  (ekg-clean-leftover-types))

;; Links for org-mode
(require 'ol)

(defun ekg--link-for-tag (tag)
  "Return a link for a single TAG."
  (format "ekg-tag:%s" tag))

(defun ekg--store-any-tags-link ()
  "Store a link to an any-tags ekg page."
  (when (and (eq major-mode 'ekg-notes-mode) (> (length ekg-notes-tags) 1))
    ;; TODO: Stop assuming every notes mode with multiple tags is an any tags.
    (org-link-store-props :type "ekg-tags-any" :link (concat "ekg-tags-any:" (format "%S" ekg-notes-tags))
                          :description (format "EKG page for any of the tags: %s"
                                               (mapconcat #'identity ekg-notes-tags ", ")))))

(defun ekg-edit-note-display-text ()
  "From an edit or capture mode buffer, return display text.
The display text is the text with all inlines executed, without
any metadata text."
  (let* ((text (buffer-substring (+ 1 (overlay-end (ekg--metadata-overlay)))
                                 (point-max)))
         (ticons (ekg-extract-inlines text)))
    (ekg-insert-inlines-results (car ticons) (cdr ticons) nil)))

(defun ekg--open-any-tags-link (stags)
  "Open a link to an ekg page given by STAGS.
STAGS is a string version of a tag, as stored in a link."
  (let ((tags (read stags)))
    (if (= 1 (length tags))
        (ekg-show-notes-with-tag (car tags))
      (ekg-show-notes-with-any-tags tags))))

(defun ekg--store-note-link ()
  "Store a link to an individual note."
  (let ((id (when (member 'ekg-edit-mode local-minor-modes)
              (ekg-note-id ekg-note))))
    (when id
      (org-link-store-props :type "ekg-note"
                            :link (concat "ekg-note:" (format "%S" id))
                            :description (format "EKG note: %S" id)))))

(defun ekg--store-tag-link ()
  "Store a link to an any-tags ekg page."
  (when (and (eq major-mode 'ekg-notes-mode) (= (length ekg-notes-tags) 1))
    ;; TODO: Stop assuming every notes mode with multiple tags is an any tags.
    (org-link-store-props :type "ekg-tags-any" :link (ekg--link-for-tag (car ekg-notes-tags))
                          :description (format "EKG page for tag: %s" (car ekg-notes-tags)))))

(defun ekg--open-tag-link (tag)
  "Open a link to an ekg page given by TAG."
  (ekg-show-notes-with-tag tag))

(defun ekg--open-note-link (id)
  "Open a link to a note given its ID."
  (ekg-edit (ekg-get-note-with-id (read id))))

(org-link-set-parameters "ekg-tag" :follow #'ekg--open-tag-link
                         :store #'ekg--store-tag-link)

(org-link-set-parameters "ekg-tags-any" :follow #'ekg--open-any-tags-link
                         :store #'ekg--store-any-tags-link)

(org-link-set-parameters "ekg-note" :follow #'ekg--open-note-link
                         :store #'ekg--store-note-link)

(provide 'ekg)

;;; ekg.el ends here<|MERGE_RESOLUTION|>--- conflicted
+++ resolved
@@ -6,12 +6,7 @@
 ;; Homepage: https://github.com/ahyatt/ekg
 ;; Package-Requires: ((triples "0.4.0") (emacs "28.1") (llm "0.18.0"))
 ;; Keywords: outlines, hypermedia
-<<<<<<< HEAD
-;; Version: 0.5.0
-
-=======
 ;; Version: 0.6.4
->>>>>>> 942457bb
 ;; SPDX-License-Identifier: GPL-3.0-or-later
 ;;
 ;; This program is free software; you can redistribute it and/or
@@ -243,36 +238,17 @@
                                ("Title" . ekg--metadata-update-title))
   "Functions that update a note from the buffer's metadata text.
 Each function takes its field's property value and updates the
-<<<<<<< HEAD
-buffer's `ekg-note' with the results of parsing that value. The
-function takes one argument, a list of the field metadata
-property values for multivalue types, or a single one for single
-value types. If `ekg-property-multivalue-type' has an entry, it
-=======
 buffer's `ekg-note' with the results of parsing that value.  The
 function takes one argument, a list of the field metadata
 property values for multivalue types, or a single one for single
 value types.  If `ekg-property-multivalue-type' has an entry, it
->>>>>>> 942457bb
 is a multivalue type.")
 
 (defconst ekg-property-multivalue-type '(("Tags" . comma)
                                          ("Title" . line))
-<<<<<<< HEAD
-  "Defines per type how multiple values are separated.
-The values are symbols, COMMA means a comma-separated value. LINE
-means each value gets its own property line.")
-
-(defconst ekg-property-multivalue-type '(("Tags" . comma)
-                                         ("Title" . line))
-  "Defines per type how multiple values are separated.
-The values are symbols, COMMA means a comma-separated value. LINE
-means each value gets its own property line.")
-=======
   "Defines per typehow multiple values are separated.
 The values are symbols, COMMA means a comma-separated value.
 LINE means each value gets its own property line.")
->>>>>>> 942457bb
 
 (defvar ekg-metadata-labels '((:titled/title . "Title"))
   "Alist of properties that can be on the note and their labels.
@@ -313,16 +289,10 @@
 called with the tag as the single argument, and run in the buffer
 editing the note.")
 
-<<<<<<< HEAD
-(defconst ekg-version "0.5.0"
-  "The version of ekg, used to understand when the database needs
-upgrading.")
-=======
 (defconst ekg-version "0.6.4"
   "The version of ekg.
 
 This is used to understand when the database needs upgrading.")
->>>>>>> 942457bb
 
 (cl-defstruct ekg-note
   id text mode tags creation-time modified-time properties inlines)
@@ -1448,7 +1418,7 @@
         (condition-case nil
             (org-redisplay-inline-images)
           (wrong-type-argument (message "Problem showing image for note ID %s (content: \"%s\")"
-                          id (ekg-truncate-at text 10)))))
+                                        id (ekg-truncate-at text 10)))))
     (set-buffer-modified-p nil)
     (pop-to-buffer buf)))
 
@@ -2341,13 +2311,9 @@
              ;; additional bugfixes. There should be no downside to doing the
              ;; upgrade many times.
              (version-list-< from-version '(0 3 2))))
-<<<<<<< HEAD
-        (need-fts-upgrade (or (null from-version) (version-list-< from-version '(0 5 0)))))
-=======
         (need-type-removal-upgrade
          (or (null from-version)
              (version-list-< from-version '(0 6 3)))))
->>>>>>> 942457bb
     (ekg-connect)
     ;; In the future, we can separate out the backup from the upgrades.
     (when need-type-removal-upgrade
@@ -2367,44 +2333,34 @@
       ;; Also, we need to convert any text back to strings. We only need to do
       ;; this for the builtin sqlite, since that's the only case that
       ;; triples-upgrade-to-0.3 will do anything.
-      (when (eq 'builtin triples-sqlite-interface)
-<<<<<<< HEAD
-        (sqlite-execute
-         ekg-db
-         "UPDATE OR IGNORE triples SET object = '\"' || CAST(object AS TEXT) || '\"' WHERE predicate = 'text/text' AND typeof(object) = 'integer'")))
+      ))
+  (when (eq 'builtin triples-sqlite-interface)
     (when need-fts-upgrade
-      (triples-fts-setup ekg-db))))
-=======
-        (if (fboundp 'sqlite-execute)
-            (sqlite-execute
-             ekg-db
-             "UPDATE OR IGNORE triples SET object = '\"' || CAST(object AS TEXT) || '\"' WHERE predicate = 'text/text' AND typeof(object) = 'integer'")
-          (error "The triples library incorrectly configured to use sqlite in 29.1, which is not available"))))
-    (when need-trash-upgrade
-      (ekg-backup t)
-      (let* ((trash-ids (ekg-tags-with-prefix "trash/"))
-             (note-ids (mapcan (lambda (tag) (plist-get (triples-get-type ekg-db tag 'tag) :tagged))
-                               trash-ids)))
-        (triples-with-transaction
-          ekg-db
-          (cl-loop for id in note-ids do
-                   (let ((note (ekg-get-note-with-id id)))
-                     (cond
-                      ((null note)
-                       (message "ekg-upgrade-db: Note %s has a trashed tag but doesn't exist!  This is unusual and should not happen." id))
-                      ((seq-some (lambda (tag)
-                                   (not (string-match-p (rx (literal "trash/")) tag)))
-                                 (ekg-note-tags note))
-                       (message "ekg-upgrade-db: Note %s has some trash tags but not all trash tags,  you can run ekg-show-notes-with-tag-prefix to find all notes with tags with the 'trash/' prefix."
-                                id))
-                      (t
-                       (message "ekg-upgrade-db: Moving note %s from trash tags to trash tag"
-                                id)
-                       (ekg-note-trash note)))))
-          (cl-loop for tag in trash-ids do
-                   (triples-remove-type ekg-db tag 'tag)
-                   (triples-set-type ekg-db ekg-trash-tag 'tag)))))))
->>>>>>> 942457bb
+      (triples-fts-setup ekg-db)))
+  (when need-trash-upgrade
+    (ekg-backup t)
+    (let* ((trash-ids (ekg-tags-with-prefix "trash/"))
+           (note-ids (mapcan (lambda (tag) (plist-get (triples-get-type ekg-db tag 'tag) :tagged))
+                             trash-ids)))
+      (triples-with-transaction
+        ekg-db
+        (cl-loop for id in note-ids do
+                 (let ((note (ekg-get-note-with-id id)))
+                   (cond
+                    ((null note)
+                     (message "ekg-upgrade-db: Note %s has a trashed tag but doesn't exist!  This is unusual and should not happen." id))
+                    ((seq-some (lambda (tag)
+                                 (not (string-match-p (rx (literal "trash/")) tag)))
+                               (ekg-note-tags note))
+                     (message "ekg-upgrade-db: Note %s has some trash tags but not all trash tags,  you can run ekg-show-notes-with-tag-prefix to find all notes with tags with the 'trash/' prefix."
+                              id))
+                    (t
+                     (message "ekg-upgrade-db: Moving note %s from trash tags to trash tag"
+                              id)
+                     (ekg-note-trash note)))))
+        (cl-loop for tag in trash-ids do
+                 (triples-remove-type ekg-db tag 'tag)
+                 (triples-set-type ekg-db ekg-trash-tag 'tag))))))
 
 (defun ekg-tag-used-p (tag)
   "Return non-nil if TAG has useful information."
