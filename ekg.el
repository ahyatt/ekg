--- conflicted
+++ resolved
@@ -93,19 +93,19 @@
   :type '(string :tag "tag")
   :group 'ekg)
 
-<<<<<<< HEAD
 (defcustom ekg-function-tag "tag-defun"
   "Special tag that holds code run in note buffers with cotags.
 This takes affect on the note buffer when editing or capturing,
 and will take effect for all other tags on the same note that
 holds this tag."
-=======
+  :type '(string :tag "tag")
+  :group 'ekg)
+
 (defcustom ekg-draft-tag "draft"
   "The tag that is used to mark a note as a draft.
 If this is nil, then there is no distinction between a draft and
 a saved note. This may mean that saving a note in progress may
 take longer, as more processing will be run on it."
->>>>>>> 3f2e6a35
   :type '(string :tag "tag")
   :group 'ekg)
 
@@ -454,7 +454,7 @@
 (defun ekg-content-tag-p (tag)
   "Return non-nil if TAG represents user content.
 This is opposed to tags that are used for internal purposes."
-  (and (not (member tag (list ekg-draft-tag ekg-template-tag)))
+  (and (not (member tag (list ekg-draft-tag ekg-template-tag ekg-function-tag)))
        (not (ekg-tag-trash-p tag))))
 
 (defun ekg-note-active-p (note)
@@ -1035,13 +1035,9 @@
       (ekg-edit-display-metadata)
       (insert (ekg-insert-inlines-representation
                (ekg-note-text note) (ekg-note-inlines note)))
-<<<<<<< HEAD
       (goto-char (+ 1 (overlay-end (ekg--metadata-overlay))))
       (mapc #'ekg-maybe-function-tag (ekg-note-tags ekg-note)))
-=======
-      (goto-char (+ 1 (overlay-end (ekg--metadata-overlay)))))
     (set-buffer-modified-p nil)
->>>>>>> 3f2e6a35
     (pop-to-buffer buf)))
 
 (defun ekg--save-note-in-buffer ()
