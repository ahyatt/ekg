;;; ekg.el --- A system for recording and linking information -*- lexical-binding: t -*-

;; Copyright (c) 2022-2023  Andrew Hyatt <ahyatt@gmail.com>

;; Author: Andrew Hyatt <ahyatt@gmail.com>
;; Homepage: https://github.com/ahyatt/ekg
;; Package-Requires: ((triples "0.3.5") (emacs "28.1"))
;; Keywords: outlines, hypermedia
;; Version: 0.3.3
;; SPDX-License-Identifier: GPL-3.0-or-later
;;
;; This program is free software; you can redistribute it and/or
;; modify it under the terms of the GNU General Public License as
;; published by the Free Software Foundation; either version 3 of the
;; License, or (at your option) any later version.
;;
;; This program is distributed in the hope that it will be useful, but
;; WITHOUT ANY WARRANTY; without even the implied warranty of
;; MERCHANTABILITY or FITNESS FOR A PARTICULAR PURPOSE.  See the GNU
;; General Public License for more details.
;;
;; You should have received a copy of the GNU General Public License
;; along with GNU Emacs.  If not, see <http://www.gnu.org/licenses/>.

;;; Commentary:
;; EKG is a note-taking and information storing application, centered around
;; tags, but with the ability to have other note metadata.

(require 'triples)
(require 'triples-backups)
(require 'triples-upgrade)
(require 'seq)
(require 'ewoc)
(require 'cl-lib)
(require 'map)
(require 'ffap)
(require 'hl-line)
(require 'iso8601)
(require 'url-parse)

;;; Code:

(defgroup ekg nil
  "The Emacs knowledge graph, an app for notes and structured data."
  :group 'applications)

(defcustom ekg-capture-default-mode 'org-mode
  "The default mode for all new notes."
  :type 'symbol
  :group 'ekg)

(defcustom ekg-acceptable-modes '(org-mode markdown-mode text-mode)
  "Modes that make sense to use as note types."
  :type '(set symbol)
  :group 'ekg)

(defcustom ekg-capture-auto-tag-funcs '(ekg-date-tag)
  "Functions to run to create tags automatically.
The functions are run in the note buffer before saving it.
Return a list of tags to add."
  :type '(set function)
  :group 'ekg)

(defcustom ekg-format-funcs '()
  "Functions to run to format what we display to the user.
What we display on the UI is different than what we store
internally, which is the document itself. Each function here will
be run in sequence on a temporary buffer, and is responsible for
making the changes in the current buffer to affect the formatting
however it wants. It is the responsibility of each function to
check for the mode of the buffer."
  :type '(set function)
  :group 'ekg)

(defcustom ekg-notes-size 20
  "Number of notes when those notes buffers where any amount might
be appropriate."
  :type 'integer
  :group 'ekg)

(defcustom ekg-db-file nil
  "A filename specifying what the ekg database.
Initially set as nil, which will mean that we use
`triples-default-database-filename'. If you don't want to do that
use this, set to the filename you want to use. If the file named
by `ekg-db-file-obsolete' exists, that is used instead."
  :type 'file
  :group 'ekg)

(defcustom ekg-template-tag "template"
  "Special tag that will hold templates for other tags.
See `ekg-on-add-tag-insert-template' for details on how this works."
  :type '(string :tag "tag")
  :group 'ekg)

(defcustom ekg-function-tag "tag-defun"
  "Special tag that holds code run in note buffers with cotags.
This takes affect on the note buffer when editing or capturing,
and will take effect for all other tags on the same note that
holds this tag."
  :type '(string :tag "tag")
  :group 'ekg)

(defcustom ekg-draft-tag "draft"
  "The tag that is used to mark a note as a draft.
If this is nil, then there is no distinction between a draft and
a saved note. This may mean that saving a note in progress may
take longer, as more processing will be run on it."
  :type '(string :tag "tag")
  :group 'ekg)

(defcustom ekg-note-inline-max-words 500
  "How many words to display for inlines if the caller does not specify."
  :type 'integer
  :group 'ekg)

(defcustom ekg-display-note-template "%n(id)%n(tagged)%n(titled)%n(text 500)%n(other)"
  "Template for displaying notes in notes buffers.
This follows normal templating rules, but it is most likely the
user is interested in the various %n templates that correspond to
the types that the note can have. An exception is the %n(other)
inline, which displays all other types that are displayable, but
not in the template."
  :type 'string
  :group 'ekg)

(defcustom ekg-metadata-separator-text "--text follows this line--"
  "Separator between the metadata of the note and the note text"
  :type 'string
  :group 'ekg)

(defcustom ekg-notes-display-images t
  "Configuration to determine if images are displayed by default."
  :type 'boolean
  :group 'ekg)

(defconst ekg-db-file-obsolete (file-name-concat user-emacs-directory "ekg.db")
  "The original database name that ekg started with.")

(defconst ekg-default-num-backups 5
  "The number of backups to set when first using the database.
This can be overwritten by other database users, and will not be
set again. If you want to change the number of backups in your
database after it has been created, run `triples-backups-setup'.")

(defconst ekg-default-backups-strategy 'daily
  "The default database backup strategy when first setting up the database.
This can be overwritten by other database users, and
will not be set again. If you want to change the number of
backups in your database after it has been created, run
`triples-backups-setup'.")

(defface ekg-notes-mode-title
  '((((type graphic)) :height 2.0 :box t)
    (((type tty))) :underline t)
  "Face shown for the titles of EKG notes mode.")

(defface ekg-tag
  '((((type graphic)) :height 1.0 :box t)
    (((type tty))) :underline t)
  "Face shown for EKG tags.")

(defface ekg-title
  '((((type graphic)) :height 1.2 :underline t)
    (((type tty))) :underline t)
  "Face shown for EKG titles.")

(defface ekg-resource
  '((((type graphic)) :inherit fixed-pitch)
    (((type tty))) :underline t)
  "Face shown for EKG resource.")

(defface ekg-metadata
  '((default :background "grey"))
  "Face shown for the metadata section of notes.")

(defvar ekg-db nil
  "Live sqlite database connection.")

(defvar ekg-metadata-parsers '(("Tags" . ekg--metadata-update-tag)
                               ("Resource" . ekg--metadata-update-resource)
                               ("Title" . ekg--metadata-update-title))
  "Metadata fields to functions for updating data based on buffer test.
Each function updates the buffer's `ekg-note' with the results of the field.
The function takes one argument, the field metadata property value.")

(defvar ekg-metadata-labels '((:titled/title . "Title"))
  "Alist of properties that can be on the note and their labels.
The label needs to match the keys in the `ekg-metadata-parsers' alist.")

(defvar ekg-add-schema-hook nil
  "Hook run when ensuring schema for ekg.
This is run on connection. Calls to `triples-add-schema' are
idempotent, so it's recommended to run them without checking if
the schema already exists.")

(defvar ekg-note-pre-save-hook nil
  "Hook run before saving a note.
This is not run in the same database transaction as the save. All
functions are passed in the note.")

(defvar ekg-note-save-hook nil
  "Hook run after saving a note, in the save transaction.
At this point the note itself has been saved. All functions are
passed in the note that is being saved.")

(defvar ekg-note-pre-delete-hook nil
  "Hook run before deleting a note.
All functions are passed in the ID of the note that is being deleted.")

(defvar ekg-note-delete-hook nil
  "Hook run after deleting a note.
This is run in the same transaction as the deletion. All
functions are passed in the ID of the note that is being deleted.")

(defvar ekg-note-add-tag-hook '(ekg-on-add-tag-insert-template)
  "Hook is run after a new tag is added to note.
This includes new notes that start with tags. All functions are
passed the tag, and run in the buffer editing the note.")

(defconst ekg-version "0.3.3"
  "The version of ekg, used to understand when the database needs
upgrading.")

(cl-defstruct ekg-note
  id text mode tags creation-time modified-time properties inlines)

(cl-defstruct ekg-inline pos command type)

(defun ekg-db-file ()
  "Return the database file we should use in ekg.
If `ekg-db-file' is nil and `ekg-db-file-obsolete' exists, use
`ekg-db-file-obsolete', otherwise use `ekg-db-file'. If that is
non-nil, it will be used as the filename, otherwise
`triples-default-database-filename' is used."
  (if (and (null ekg-db-file) (file-exists-p ekg-db-file-obsolete))
      ekg-db-file-obsolete
    ekg-db-file))

;; `ekg-connect' will do things that might themselves call `ekg-connect', so we
;; need to protect against an infinite recursion.
(defalias 'ekg-connect
  (let ((ekg--in-connect-call))
    (lambda ()
      (unless ekg--in-connect-call
        (setq ekg--in-connect-call t)
        (unwind-protect
            (progn (unless ekg-db
                     (setq ekg-db (triples-connect (ekg-db-file))))
                   (let ((ekg-plist (triples-get-type ekg-db 'ekg 'ekg)))
                     (when (or (null (plist-get ekg-plist :version))
                               (version-list-< (plist-get ekg-plist :version) (version-to-list ekg-version)))
                       (ekg-add-schema)
                       (ekg-upgrade-db (plist-get ekg-plist :version))
                       (triples-set-type ekg-db 'ekg 'ekg :version (version-to-list ekg-version))))
                   (unless (triples-backups-configuration ekg-db)
                     (triples-backups-setup ekg-db ekg-default-num-backups
                                            ekg-default-backups-strategy)))
          (setq ekg--in-connect-call nil)))))
  "Ensure EKG-DB is connected.
Also make sure the database is set up correctly. This should be
called before any access to triples, unless we are sure all
callers have already called this function")

(defun ekg-close ()
  "Close the EKG-DB connection."
  (interactive)
  (when ekg-db
    (triples-close ekg-db)
    (setq ekg-db nil)))

(defun ekg-add-schema ()
  "Add schema necessary for EKG to function."
  ;; Schema here needs to also be taken care of when deleted in ekg-note-delete
  ;; or ekg-tag-delete.
  (triples-add-schema ekg-db 'tagged '(tag :base/type string))
  (triples-add-schema ekg-db 'text
                      '(text :base/unique t :base/type string)
                      '(mode :base/unique t :base/type symbol)
                      '(inlines :base/virtual-reversed inline/for-text))
  (triples-add-schema ekg-db 'time-tracked
                      '(creation-time :base/unique t :base/type integer)
                      '(modified-time :base/unique t :base/type integer))
  (triples-add-schema ekg-db 'inline
                      '(command :base/unique t :base/type symbol)
                      'args
                      '(pos :base/unique t :base/type integer)
                      '(type :base/unique t :base/type symbol)
                      '(for-text :base/unique t))
  (triples-add-schema ekg-db 'tag
                      '(tagged :base/virtual-reversed tagged/tag))
  (triples-add-schema ekg-db 'named 'name)
  (triples-add-schema ekg-db 'email 'address)
  ;; Person is just a marker
  (triples-add-schema ekg-db 'person)
  ;; A URL can be a subject too, and has data, including the title. The title is
  ;; something that can be used to select the subject via completion.
  (triples-add-schema ekg-db 'titled '(title :base/type string))
  (triples-add-schema ekg-db 'ekg '(version :base/type cons :base/unique t))
  (run-hooks 'ekg-add-schema-hook))

(defun ekg--generate-id ()
  "Return a unique ID for a note.
This is not suitable for generating a large number of IDs in a
small time frame. About one ID per second is reasonable."
  (sxhash (cons (time-convert (current-time) 'integer)  (random 100))))

(defun ekg--normalize-note (note)
  "Make sure NOTE adheres to ekg-wide constraints before saving.
This
  1) makes sure all tags are lowercase and trimmed.
  2) removes commas in tags, since those are used to separate tags.
  3) removes any properties from the text.
  4) makes sure the note has an reasonable ID, otherwise generates one.

Note: we used to also trim text, but with inline commands, that
is not a great idea, because an inline command sits outside of
the text and may be after trailing whitespace."
  (setf (ekg-note-tags note)
        (mapcar (lambda (tag)
                  (string-trim (downcase (string-replace "," "" tag)))) (ekg-note-tags note)))
  (setf (ekg-note-text note)
        (substring-no-properties (ekg-note-text note)))
  (when (or (equal (ekg-note-id note) "") (not (ekg-note-id note)))
    (setf (ekg-note-id note) (ekg--generate-id))))

(defun ekg-save-note (note)
  "Save NOTE in database, replacing note information there."
  (ekg-connect)
  (ekg--normalize-note note)
  (run-hook-with-args 'ekg-note-pre-save-hook note)
  (triples-with-transaction
    ekg-db
    (triples-set-type ekg-db (ekg-note-id note) 'tagged :tag (ekg-note-tags note))
    (triples-set-type ekg-db (ekg-note-id note) 'text
                        :text (ekg-note-text note)
                        :mode (ekg-note-mode note))
    ;; Delete any previous linked inlines.
    (cl-loop for inline-id in (triples-subjects-with-predicate-object
                            ekg-db 'inline/for-text (ekg-note-id note))
             do (triples-remove-type ekg-db inline-id 'inline))
    ;; Now store the new inlines.
    (cl-loop for inline in (ekg-note-inlines note) do
             (triples-set-type ekg-db (format "%S/pos:%d" (ekg-note-id note)
                                              (ekg-inline-pos inline))
                               'inline
                               :command (car (ekg-inline-command inline))
                               :args (cdr (ekg-inline-command inline))
                               :pos (ekg-inline-pos inline)
                               :for-text (ekg-note-id note)
                               :type (ekg-inline-type inline)))
    ;; Note that we recalculate modified time here, since we are modifying the
    ;; entity.
    (let ((modified-time (time-convert (current-time) 'integer)))
      (triples-set-type ekg-db (ekg-note-id note) 'time-tracked
                        :creation-time (ekg-note-creation-time note)
                        :modified-time modified-time)
      (setf (ekg-note-modified-time note) modified-time))
    (mapc (lambda (tag) (triples-set-type ekg-db tag 'tag)) (ekg-note-tags note))
    (apply #'triples-set-types ekg-db (ekg-note-id note) (ekg-note-properties note))
    (run-hook-with-args 'ekg-note-save-hook note))
  (triples-backups-maybe-backup ekg-db (ekg-db-file)))

(defun ekg-get-notes-with-tags (tags)
  "Get all notes with TAGS, returning a list of `ekg-note' structs.
This returns only notes that have all the tags in TAGS.
Draft notes are not returned, unless TAGS contains the draft tag."
  (ekg-connect)
  (let ((ids-by-tag
         (mapcar (lambda (tag)
                   (plist-get (triples-get-type ekg-db tag 'tag) :tagged))
                 tags)))
    (seq-filter
     (lambda (note)
       (or (not (member ekg-draft-tag (ekg-note-tags note)))
           (member ekg-draft-tag tags)))
     (mapcar #'ekg-get-note-with-id
             (seq-reduce #'seq-intersection
                         ids-by-tag
                         (car ids-by-tag))))))

(defun ekg-get-notes-with-tag (tag)
  "Get all notes with TAG, returning a list of `ekg-note' structs."
  (ekg-get-notes-with-tags (list tag)))

(defun ekg-note-with-id-exists-p (id)
  "Return non-nil if a note with ID exists."
  (ekg-connect)
  (triples-get-subject ekg-db id))

(defun ekg-get-note-with-id (id)
  "Get the specific note with ID.
If the ID does not exist, create a new note with that ID."
  (ekg-connect)
  (let* ((v (triples-get-subject ekg-db id))
         (inlines (mapcar (lambda (iid)
                            (let ((iv (triples-get-type ekg-db iid
                                                        'inline)))
                              (make-ekg-inline :pos (plist-get iv :pos)
                                               :command (cons
                                                         (plist-get iv :command)
                                                         (plist-get iv :args))
                                               :type (plist-get iv :type))))
                          (plist-get v :text/inlines))))
    (make-ekg-note :id id
                   :text (plist-get v :text/text)
                   :mode (plist-get v :text/mode)
                   :inlines inlines
                   :tags (plist-get v :tagged/tag)
                   :creation-time (plist-get v :time-tracked/creation-time)
                   :modified-time (plist-get v :time-tracked/modified-time)
                   :properties (map-into
                                (map-filter
                                (lambda (plist-key _)
                                  (not (member plist-key
                                               '(:text/text
                                                 :text/mode
                                                 :text/inlines
                                                 :tagged/tag
                                                 :time-tracked/creation-time
                                                 :time-tracked/modified-time)))) v)
                                'plist))))

(defun ekg-get-notes-with-title (title)
  "Get a list of note structs with TITLE."
  (ekg-connect)
  (mapcar #'ekg-get-note-with-id (triples-subjects-with-predicate-object ekg-db 'titled/title title)))

(defun ekg-note-delete (note)
  "Delete NOTE from the database."
  (ekg-note-delete-by-id (ekg-note-id note)))

(defun ekg-note-delete-by-id (id)
  "Delete all note data associated with ID."
  (ekg-connect)
  (run-hook-with-args 'ekg-note-pre-delete-hook id)
  (triples-with-transaction
    ekg-db
    (cl-loop for type in '(tagged text time-tracked) do
             (triples-remove-type ekg-db id type))
    (cl-loop for inline-id in (triples-subjects-with-predicate-object
                               ekg-db 'inline/for-text id)
             do (triples-remove-type ekg-db inline-id 'inline))
    (run-hook-with-args 'ekg-note-delete-hook id)))

(defun ekg-tag-delete (tag)
  "Delete all tag data associated with tag."
  (ekg-connect)
  (triples-remove-type ekg-db tag 'tag))

(defun ekg-note-trash (note)
  "Move NOTE to the trash.
This prepends all tags with `trash/'. This can be garbage
collected at a later time. If all tags are trash tags, then the
note is really deleted."
  (ekg-connect)
  (triples-with-transaction
    ekg-db
    (if (seq-every-p #'ekg-tag-trash-p (ekg-note-tags note))
        (ekg-note-delete note)
      (setf (ekg-note-tags note)
            (mapcar (lambda (tag) (unless (ekg-tag-trash-p tag)
                                    (ekg-mark-trashed tag)))
                    (ekg-note-tags note)))
      (ekg-save-note note)))
  (triples-backups-maybe-backup ekg-db (ekg-db-file)))

(defun ekg-content-tag-p (tag)
  "Return non-nil if TAG represents user content.
This is opposed to tags that are used for internal purposes."
  (and (not (member tag (list ekg-draft-tag ekg-template-tag ekg-function-tag)))
       (not (ekg-tag-trash-p tag))))

(defun ekg-note-active-p (note)
  "Return non-nil if NOTE is active.
This is similar to `ekg-active-id-p', but takes a note, which may
be unsaved."
  (and (not (seq-every-p (lambda (tag) (ekg-tag-trash-p tag))
                         (ekg-note-tags note)))
       (not (member ekg-draft-tag (ekg-note-tags note)))))

(defun ekg-active-id-p (id)
  "Return non-nil if note with ID is active.
An active note is a normal view of notes, where nothing
unusual is being asked for.

This will return true if NOTE is not a draft, and has at least
one non-trash tag."
  (ekg-connect)
  (ekg-note-active-p (ekg-get-note-with-id id)))

(defun ekg-has-live-tags-p (sub)
  "Return non-nil if SUB represents an undeleted note."
  (ekg-connect)
  (seq-filter (lambda (tag) (not (ekg-tag-trash-p tag))) (plist-get (triples-get-type ekg-db sub 'tagged) :tag)))

(defun ekg-extract-inlines (text)
  "Return a cons of TEXT without inline commands, and the commands.
The commands returned are the most specific type of struct known,
or, if unknown, `ekg-inline'."
  (let ((inlines)
        (newtext text)
        (inline-rx (rx (seq (group-n 1 "%"
                                     (group-n 2 (zero-or-one "n"))
                                     (literal "(")
                                     (group-n 3 (*? anychar))
                                     (literal ")"))))))
    ;; Keep removing commands left to right to make sure our positions are
    ;; without commands, since that's how they will need to be inserted.
    (while (when-let (index (string-match inline-rx newtext))
             (push (make-ekg-inline :pos index
                                    :command (read (format "(%s)" (match-string 3 newtext)))
                                    :type (pcase (match-string 2 newtext)
                                            ("" 'command)
                                            ("n" 'note)))
                   inlines)
             (setq newtext (replace-match "" nil nil newtext 1))))
    (cons newtext (nreverse inlines))))

(defun ekg-truncate-at (s numwords)
  "Return S with ellipses after NUMWORDS words.
If NUMWORDS is greater than the number of words of S, return S
unchanged."
  (with-temp-buffer
    (insert s)
    (goto-char 0)
    (cl-loop with i = 0 while (and (< i numwords)
                                   (forward-word))
             do (cl-incf i))
    (when (< (point) (point-max))
      (insert "…")
      (delete-region (point) (point-max)))
    (buffer-string)))


(defun ekg-insert-inlines-and-process (text inlines func)
  "Returns the result of inserting INLINES into TEXT.
FUNC will be executed with the cdr of each inline command and
return value is inserted into the buffer at the appropriate
point.
NUMTOK is the number of tokens available to be used."
  (with-temp-buffer
    (insert text)
    (let ((mils (cl-loop for il in inlines do
                         (goto-char (+ (ekg-inline-pos il) 1))
                         collect (cons (point-marker)
                                       (condition-case err
                                           (funcall func il)
                                         (error
                                          (propertize
                                           (format "Error executing inline command %s: %s"
                                                   (ekg-inline-to-text il)
                                                   (error-message-string err))
                                           'face 'error)))))))
      (cl-loop for mil in mils do
               (goto-char (car mil))
               (insert-before-markers (cdr mil))))
    (buffer-string)))

(defun ekg-inline-to-text (inline)
  "Return the text representation of INLINE."
  (format "%%%s%S"
          (if (eq 'note (ekg-inline-type inline))
              "n" "") (ekg-inline-command inline)))

(defun ekg-insert-inlines-representation (text inlines)
  "Returns the result of inserting INLINES into TEXT.
INLINES are inserted "
  (ekg-insert-inlines-and-process
   text inlines #'ekg-inline-to-text))

(defun ekg-inline-to-result (inline note)
  "Return the result of evaluating INLINE with NOTE as context."
  (let ((f (intern (format
                    (pcase (ekg-inline-type inline)
                      ('command "ekg-inline-command-%s")
                      ('note "ekg-display-note-%s")
                      (_ (error "Unknown inline type %s" (ekg-inline-type inline))))
                    (car (ekg-inline-command inline))))))
    (if (fboundp f)
        (pcase (ekg-inline-type inline)
          ('command (apply f (cdr (ekg-inline-command inline))))
          ('note (progn
                   (unless note
                     (error "No note supplied for display inline"))
                   (apply f note (cdr (ekg-inline-command inline))))))
      (format "%%Unknown command %s: `%s' not found"
              (car (ekg-inline-command inline)) (symbol-name f)))))

(defun ekg-insert-inlines-results (text inlines note)
  "Return the results of executing INLINES into TEXT.
NOTE is the `ekg-note' that needs to exist for the `display'
inlines."
  (ekg-insert-inlines-and-process
   text inlines
   (lambda (inline) (ekg-inline-to-result inline note))))

(defun ekg--transclude-titled-note-completion ()
  "Completion function for file transclusion."
  (let ((begin (save-excursion
                 (search-backward ">t" (line-beginning-position) t)
                 (+ 1 (point))))
        (end (point)))
    (when (< begin end)
      (list begin end
            (completion-table-dynamic (lambda (_)
                                        (mapcar (lambda (title-cons)
                                                  (cons (cdr title-cons)
                                                        (car title-cons)))
                                                (ekg-document-titles))))
            :exclusive t :exit-function #'ekg--transclude-cap-exit))))

(defun ekg--transclude-cap-exit (completion finished)
  "Clean up CAP after completion."
  (when finished
    (save-excursion
      (let* ((docs (mapcar (lambda (title-cons)
                               (cons (cdr title-cons)
                                     (car title-cons)))
                             (ekg-document-titles)))
             (id (cdr (assoc completion docs #'equal))))
        (unless id (error "No document with title %s" completion))
        (when (search-backward (format ">%s" completion) (line-beginning-position) t)
          (replace-match (format "%%(transclude-note %S)" id)))))))

(defun ekg-display-note-id (note &optional force)
  "Show the id of NOTE, if it is interesting.
Interesting is defined by whether it has meaning in itself.
However, if FORCE is non-nil, it will be shown regardless."
  (if (or force
          (ekg-should-show-id-p (ekg-note-id note)))
      (propertize
       (format "[%s]\n" (ekg-note-id note))
       'face 'ekg-resource)
    ""))

(defun ekg-display-note-text (note &optional numwords)
  "Return text, with mode-specific properties, of NOTE.
NUMWORDS is the max number of words to display in the note, or
nil for all words."
  (with-temp-buffer
    (when (ekg-note-text note)
      (insert (ekg-insert-inlines-results
               (ekg-note-text note)
               (ekg-note-inlines note)
               note)))
    (when (ekg-note-mode note)
      (let ((mode-func (intern (format "%s-mode" (ekg-note-mode note)))))
        (if (fboundp mode-func) (funcall mode-func)
          (funcall (ekg-note-mode note)))))
    (mapc #'funcall ekg-format-funcs)
    (font-lock-ensure)
    (put-text-property (point-min) (point-max) 'ekg-note-id (ekg-note-id note))
    (concat (string-trim-right
             (ekg-truncate-at (buffer-string)
                              (or numwords ekg-note-inline-max-words))) "\n")))

(defun ekg-display-note-tagged (note)
  "Return text of the tags of NOTE."
  (concat (mapconcat (lambda (tag) (propertize tag 'face 'ekg-tag))
             (ekg-note-tags note) " ") "\n"))

(defun ekg-display-note-time-tracked (note &optional format-str)
  "Return text of the times NOTE was created and modified.
FORMAT-STR controls how the time is formatted."
  (let ((format-str (or format-str "%Y-%m-%d")))
    (format "Created: %s   Modified: %s\n"
            (format-time-string format-str (ekg-note-creation-time note))
            (format-time-string format-str (ekg-note-modified-time note)))))

(defun ekg-display-note-titled (note)
  "Return text of the title of NOTE."
  (if-let (title (plist-get (ekg-note-properties note) :titled/title))
      (propertize (concat
               (mapconcat #'identity (plist-get (ekg-note-properties note) :titled/title)
                          " / ") "\n")
              'face 'ekg-title)
    ""))

(defun ekg-inline-command-transclude-note (id &optional numwords)
  "Return the text of ID."
  (string-trim-right (ekg-display-note-text (ekg-get-note-with-id id) numwords) "\n"))

(defun ekg-inline-command-transclude-file (file &optional numwords)
  "Return the contents of FILE."
  (with-temp-buffer
    (insert-file-contents file)
    (ekg-truncate-at (buffer-string) (or numwords ekg-note-inline-max-words))))

(defun ekg-inline-command-transclude-website (url &optional numwords)
  "Return the contents of the URL."
  (let ((url-buffer (url-retrieve-synchronously url)))
    (with-current-buffer url-buffer
      (goto-char (point-min))
      (re-search-forward "^$" nil 'move) ; skip headers
      (shr-render-region (point) (point-max))
      (ekg-truncate-at (buffer-string) (or numwords ekg-note-inline-max-words)))))

(defun ekg-select-note ()
  "Select a note interactively.
Returns the ID of the note."
  (if (y-or-n-p "Select note by title? ")
      (let* ((title-id-pairs (mapcar (lambda (note) (cons (cdr note) (car note)))
                                     (ekg-document-titles)))
             (selected-title (completing-read "Title: " title-id-pairs nil t)))
        (cdr (assoc selected-title title-id-pairs)))
    (let* ((notes (ekg-get-notes-with-tag
                   (completing-read "Tag: " (ekg-tags) nil t)))
           (completion-pairs (mapcar
                              (lambda (note)
                                (cons (ekg-display-note-text note 10)
                                      note)) notes)))
      (ekg-note-id (cdr (assoc (completing-read "Note: " completion-pairs nil t)
                               completion-pairs))))))

(defun ekg-edit-add-inline ()
  "Add an inline command to the current note."
  (interactive)
  (let ((command (completing-read
                  "Add inline: "
                  (mapcar (lambda (name)
                            (string-remove-prefix "ekg-inline-command-" name))
                          (seq-difference
                           (mapcar #'symbol-name
                                   (apropos-internal "^ekg-inline-command-"))
                           '("ekg-inline-command--cmacro")))))
        (args))
    (pcase command
      ("transclude-note" (setq args (list (ekg-select-note))))
      ("transclude-file" (setq args (list (read-file-name "File: ")))))
    (insert (format "%%%S" (cons (intern command) args)))))

(defun ekg-note-snippet (note &optional max-length)
  "Return a short snippet for NOTE.
The snippet is just the beginning of the text, cut off after
MAX-LENGTH characters, with ellipses afterwards. If MAX-LENGTH is
not supplied, we use a default of 10."
  (let ((display-length (min (length (ekg-note-text note)) (or max-length 10))))
    (format "%s%s" (substring-no-properties (ekg-note-text note) 0 display-length)
            (if (> (length (ekg-note-text note)) display-length) "…" ""))))

(defvar ekg-capture-mode-map
  (let ((map (make-sparse-keymap)))
    (define-key map "\C-c\C-c" #'ekg-capture-finalize)
    (define-key map "\C-c#" #'ekg-edit-add-inline)
    (substitute-key-definition #'save-buffer #'ekg-save-draft map global-map)
    map)
  "Key map for `ekg-capture-mode', a minor mode.
This is used when capturing new notes.")

(define-minor-mode ekg-capture-mode
  "Minor mode for simple finish/cancel keybindings."
  :init-value nil
  :lighter " EKG-CAP"
  :interactive nil
  (when ekg-capture-mode
    (setq-local completion-at-point-functions
                (append (list #'ekg--capf #'ekg--transclude-titled-note-completion)
                        completion-at-point-functions)
                header-line-format
                (substitute-command-keys
                 "\\<ekg-capture-mode-map>Capture buffer.  Finish \
`\\[ekg-capture-finalize]'."))))

(defvar ekg-capture-mode-hook nil
  "Hook for `ekg-capture-mode'.")

(defvar ekg-edit-mode-map
  (let ((map (make-sparse-keymap)))
    (define-key map "\C-c\C-c" #'ekg-edit-finalize)
    (define-key map "\C-c#" #'ekg-edit-add-inline)
    (substitute-key-definition #'save-buffer #'ekg-save-draft map global-map)
    map)
  "Key map for `ekg-edit-mode', a minor mode.
This is used when editing existing blocks.")

(define-minor-mode ekg-edit-mode
  "Minor mode for simple finish/cancel keybindings."
  :init-value nil
  :lighter " EKG-ED"
  :interactive nil)

(defvar ekg-edit-mode-hook nil
  "Hook for `ekg-edit-mode'.")

(defvar-local ekg-note nil
  "Holds the note information for buffers adding or changing notes.")

(defvar-local ekg-note-orig-id nil
  "Holds the original ID (subject) for this note.
This is needed to identify references to refresh when the subject is changed." )

(defvar ekg-notes-mode-map
  (let ((map (make-keymap)))
    (suppress-keymap map t)
    (define-key map "A" #'ekg-notes-any-tags)
    (define-key map "a" #'ekg-notes-any-note-tags)
    (define-key map "c" #'ekg-notes-create)
    (define-key map "d" #'ekg-notes-delete)
    (define-key map "g" #'ekg-notes-refresh)
    (define-key map "n" #'ekg-notes-next)
    (define-key map "o" #'ekg-notes-open)
    (define-key map "b" #'ekg-notes-browse)
    (define-key map "B" #'ekg-notes-select-and-browse-url)
    (define-key map "p" #'ekg-notes-previous)
    (define-key map "t" #'ekg-notes-tag)
    (define-key map "q" #'kill-current-buffer)
    (define-key map "k" #'ekg-notes-kill)
    map))

(define-derived-mode ekg-notes-mode fundamental-mode "ekg-notes"
  "Major mode for showing a list of notes that can be interacted with."
  (setq buffer-read-only t)
  (setq truncate-lines t)
  (visual-line-mode 1)
  (if (eq ekg-capture-default-mode 'org-mode)
        (progn
          (require 'org)
          (define-key ekg-notes-mode-map "\C-c\C-o" #'org-open-at-point))))

(defvar-local ekg-notes-fetch-notes-function nil
  "Function to call to fetch the notes that define this buffer.
The order the notes are returned are the order that they are
displayed.")

(defvar-local ekg-notes-name ""
  "Name displayed at the top of the buffer.")

(defvar-local ekg-notes-ewoc nil
  "Ewoc for the notes buffer.")

(defvar-local ekg-notes-hl nil
  "Highlight for the notes buffer.")

(defvar-local ekg-notes-tags nil
  "List of associated tags for creating and removing notes.")

(cl-defun ekg-note-create (&key text mode tags properties id)
  "Create a new `ekg-note' with TEXT, MODE, TAGS, PROPERTIES and ID."
  (let* ((time (time-convert (current-time) 'integer))
         (id (or id (ekg--generate-id)))
         (text (or text ""))
         (mode (or mode ekg-capture-default-mode)))
    (make-ekg-note :id id
                   :text text
                   :mode mode
                   :tags tags
                   :creation-time time
                   :modified-time time
                   :properties properties)))

(defun ekg--metadata-string-to-tag (s)
  "Return string S as a tag."
  (replace-regexp-in-string (rx ?\") "" s))

(defun ekg--metadata-string (property value)
  "Return a representation of PROPERTY with VALUE for the metadata.
This will be displayed at the top of the note buffer."
  (format "%s%s%s"
          (concat
           (propertize (concat property ":") 'face 'bold 'read-only t)
           (propertize " " 'read-only t 'rear-nonsticky t))
          value
          (propertize "\n" 'read-only t 'rear-nonsticky t)))

(defun ekg-should-show-id-p (id)
  "Return non-nil if the note ID should be shown to the user.
The ID represents meaningful resource to the user, other than auto-generated id."
  (not (numberp id)))

(defun ekg--replace-metadata ()
  "Replace the metadata in a buffer."
  (let ((note ekg-note))
    (with-temp-buffer
      (when (ekg-should-show-id-p (ekg-note-id note))
        (insert (ekg--metadata-string "Resource" (ekg-note-id note))))
      (insert
       (ekg--metadata-string "Tags"
                             (mapconcat (lambda (tag) (format "%s" tag))
                                        (ekg-note-tags note) ", ")))
      (map-apply (lambda (k v)
                   (when-let (label (cdr (assoc k ekg-metadata-labels)))
                     (insert (ekg--metadata-string
                              label
                              (if (listp v)
                                  (mapconcat (lambda (v) (format "%s" v))
                                             v ", ")
                                (format "%s" v))))))
                 (ekg-note-properties note))
      (buffer-string))))

(defun ekg--metadata-overlay ()
  "Return the overlay used for metadata."
  (or (car (seq-filter
            (lambda (o) (eq 'ekg-metadata (overlay-get o 'category)))
            (overlays-in (point-min) (point-max))))
      (make-overlay (point-min) (point-max) nil nil t)))

(defun ekg--metadata-on-insert-behind (_ after begin-mod eng-mod &optional _)
  "Make sure nothing is inserted behind the metadata overlay.
Also make sure we always have a line with which the user can add text."
  (when after
    (delete-region begin-mod eng-mod)
    (when (= (point) (point-max))
      (insert "\n"))))

(defun ekg--metadata-modification (overlay after _ _ &optional _)
  "Make sure that metadata region doesn't interfere with editing.
This function is called on modification within the metadata.

BEGIN-MOD and END-MOD are the beginning and end points of the
modification by the user.

We want to make sure of a few things:
  1) The user isn't adding more than one empty line.

  2) There is at least one non-metadata line in the buffer.
Argument OVERLAY is overlay whose modification triggers this method.
Argument AFTER is non-nil if method is being called after the modification.

  3) The user can't delete the metadata - if the user tries to
delete from the end of the metadata, we need to fix it back up."
  (when after
    ;; If we're at the end of the metadata, we need to make sure we don't delete
    ;; it from the previous line. Moving after is also suspicious, because we
    ;; don't know where to move it. It's easiest and clearest if we just do
    ;; nothing.
    (save-excursion
        (forward-line -1)
        (while (looking-at (rx (seq line-start (zero-or-more space) line-end)))
          (delete-line)
          (forward-line -1)))
    (when (= (overlay-end overlay)
             (buffer-end 1))
      (let ((p (point)))
        (goto-char (buffer-end 1))
        ;; Walk backward until we get to content
        (while (looking-at (rx (seq line-start (zero-or-more space) line-end)))
          (forward-line -1))
        (forward-line)
        (setq p (point))
        (delete-region (point) (overlay-end overlay))
        (insert "\n")
        (move-overlay overlay (overlay-start overlay) p)))
    ;; Make sure the overlay ends on a newline, if not, insert one.
    (when
        (save-excursion
          (goto-char (- (overlay-end overlay) 1))
          (unless (looking-at "\n")
            (forward-char 1)
            (insert "\n")
            t ;; Return true if we inserted a newline.
            ))
      (goto-char (overlay-end overlay)))))

(defun ekg-edit-display-metadata ()
  "Create or edit the overlay to show metadata."
  (let ((o (ekg--metadata-overlay))
        (inhibit-read-only t))
    (buffer-disable-undo)
    (replace-region-contents (overlay-start o) (overlay-end o)
                             #'ekg--replace-metadata)
    (goto-char (overlay-end o))
    (insert "\n")
    (move-overlay o (point-min) (- (overlay-end o) 1))
    (overlay-put o 'after-string (propertize (concat ekg-metadata-separator-text "\n")
                                             'read-only t 'rear-nonsticky t))
    (overlay-put o 'category 'ekg-metadata)
    (overlay-put o 'modification-hooks '(ekg--metadata-modification))
    (overlay-put o 'insert-behind-hooks '(ekg--metadata-on-insert-behind))
    (overlay-put o 'face 'ekg-metadata)
    (buffer-enable-undo)
    ;; If org-mode is on, the metadata messes up the org-element-cache, so let's disable it.
    (when (eq major-mode 'org-mode)
      (setq-local org-element-use-cache nil))))

(cl-defun ekg-capture (&key text mode tags properties id)
  "Capture a new note, with TEXT, MODE, TAGS and other PROPERTIES.
If ID is given, force the triple subject to be that value."
  (interactive)
  (let* ((id (or id (ekg--generate-id)))
         (buf (get-buffer-create (format "*EKG Capture (note %s)*" id)))
         (text (or text ""))
         (auto-tags (mapcan (lambda (f) (funcall f)) ekg-capture-auto-tag-funcs))
         (tags (seq-uniq (append tags auto-tags))))
    (set-buffer buf)
    (funcall (or mode ekg-capture-default-mode))
    (ekg-capture-mode 1)
    (setq ekg-note
          (ekg-note-create :id id
                           :text text
                           :mode mode
                           :tags tags
                           :properties properties))
    (ekg-edit-display-metadata)
    (goto-char (point-max))
    (mapc (lambda (tag) (run-hook-with-args 'ekg-note-add-tag-hook tag))
          (ekg-note-tags ekg-note))
    (mapc #'ekg-maybe-function-tag (ekg-note-tags ekg-note))
    (insert text)
    (if (and (eq mode 'org-mode)
             ekg-notes-display-images)
        (org-redisplay-inline-images))
    (set-buffer-modified-p nil)
    (pop-to-buffer buf)))

(defun ekg-capture-url (&optional url title)
  "Capture a new note given a URL and its TITLE.
However, if URL already exists, we edit the existing note on it."
  (interactive "MURL: \nMTitle: \n")
  (ekg-connect)
  (let ((cleaned-title (string-replace "," "" title))
        (existing (triples-get-subject ekg-db url)))
    (if existing
        (ekg-edit (ekg-get-note-with-id url))
      (ekg-capture :tags (list (concat "doc/" (downcase cleaned-title)))
                   ;; Remove commas from the value.
                   :properties `(:titled/title ,cleaned-title)
                   :id url))))

(defun ekg-capture-file ()
  "Capture a new note about the file the user is visiting.
This can only be called when in a buffer that has an associated
file. If not, an error will be thrown."
  (interactive)
  (ekg-connect)
  (let ((file (buffer-file-name)))
    (unless file (error "Cannot capture: no file associated with this buffer"))
    (let* ((file (format "file:%s" (file-truename file)))
           (existing (triples-get-subject ekg-db file)))
      (if existing
          (ekg-edit (ekg-get-note-with-id file))
        (ekg-capture :tags (list (concat "doc/" (downcase (file-name-nondirectory file))))
                     :properties `(:titled/title ,(file-name-nondirectory file))
                     :id file)))))

(defun ekg-change-mode (mode)
  "Change the mode to MODE of the current note."
  (interactive (list (completing-read "Mode: " ekg-acceptable-modes))
               ekg-capture-mode ekg-edit-mode)
  (let* ((minor-mode (if ekg-capture-mode "capture" "edit"))
         ;; Using the `capitalize' function causes a strange error with native
         ;; compilation. See
         ;; https://github.com/ahyatt/ekg/issues/87#issuecomment-1671054877.
         (capitalized-minor-mode (if ekg-capture-mode "Capture" "Edit"))
         (note ekg-note))
    (funcall (intern mode))
    (funcall (intern (format "ekg-%s-mode" minor-mode)))
    (setq header-line-format
          (substitute-command-keys
           (format "\\<ekg-%s-mode-map>%s buffer.  Finish \
`\\[ekg-%s-finalize]'." minor-mode capitalized-minor-mode minor-mode)))
    (setq ekg-note note)))

(defun ekg-edit (note)
  "Edit an existing NOTE."
  (let ((buf (get-buffer-create (format "*EKG Edit: %s*" (ekg-note-id note)))))
    (set-buffer buf)
    (when (= 0 (buffer-size))
      (when (ekg-note-mode note)
        (funcall (ekg-note-mode note)))
      (ekg-edit-mode 1)
      (setq-local completion-at-point-functions
                  (append (list #'ekg--capf
                                #'ekg--transclude-titled-note-completion)
                          completion-at-point-functions)
                  header-line-format
                  (substitute-command-keys
                   "\\<ekg-edit-mode-map>Edit buffer.  Finish \
`\\[ekg-edit-finalize]'.")
                  ekg-note (copy-ekg-note note)
                  ekg-note-orig-id (ekg-note-id note))
      ;; When re-editing a note that's a draft, we need to remove the draft tag
      ;; so that when we save it, it's not a draft anymore.
      (setf (ekg-note-tags ekg-note)
            (seq-difference (ekg-note-tags ekg-note) (list ekg-draft-tag)))
      (ekg-edit-display-metadata)
      (insert (ekg-insert-inlines-representation
               (ekg-note-text note) (ekg-note-inlines note)))
      (goto-char (+ 1 (overlay-end (ekg--metadata-overlay))))
      (mapc #'ekg-maybe-function-tag (ekg-note-tags ekg-note))
      (if (and (eq (ekg-note-mode note) 'org-mode)
             ekg-notes-display-images)
        (org-redisplay-inline-images)))
    (set-buffer-modified-p nil)
    (pop-to-buffer buf)))

(defun ekg--save-note-in-buffer ()
  "Save the current note.
Return the latest `ekg-note' object."
  (ekg-connect)
  (widen)
  (let* ((text (buffer-substring (+ 1 (overlay-end (ekg--metadata-overlay)))
                                 (point-max)))
         (ticons (ekg-extract-inlines text)))
    (setf (ekg-note-text ekg-note) (car ticons)
          (ekg-note-inlines ekg-note) (cdr ticons)
          (ekg-note-mode ekg-note) major-mode
          (ekg-note-tags ekg-note) (seq-uniq (ekg-note-tags ekg-note))))
  ;; Even though we will do this later in `ekg--normalize-note', we have to do
  ;; this now in case we removed the resource.
  (when (or (equal (ekg-note-id ekg-note) "") (not (ekg-note-id ekg-note)))
    (setf (ekg-note-id ekg-note) (ekg--generate-id)))
  (triples-with-transaction
    ekg-db
    (when (and ekg-note-orig-id
               (not (eq ekg-note-orig-id (ekg-note-id ekg-note)))
               (ekg-note-with-id-exists-p ekg-note-orig-id)
               (not (ekg-note-with-id-exists-p (ekg-note-id ekg-note)))
               (y-or-n-p "Changing the resource of this note will also change all references to it.  Are you sure?"))
      (let* ((existing-types (triples-get-types ekg-db (ekg-note-id ekg-note)))
             (conflicting-types (seq-intersection existing-types '(text tag titled))))
          (when (and conflicting-types
                     (y-or-n-p "Existing data exists on this resource, replace?"))
            (mapc (lambda (type) (triples-remove-type ekg-db ekg-note-orig-id type))
                  conflicting-types))
          (triples-move-subject ekg-db ekg-note-orig-id (ekg-note-id ekg-note))))
    (ekg-save-note ekg-note))
  ekg-note)

(defun ekg--in-metadata-p ()
  "If the point is in the metadata section."
  (< (point) (overlay-end (ekg--metadata-overlay))))

(defun ekg--metadata-current-field ()
  "Return the label and value of the current metadata property.
If none can be found, return NIL."
  (when (ekg--in-metadata-p)
    (let ((line (buffer-substring (line-beginning-position) (line-end-position))))
      (when (string-match
              (rx (seq (group (seq (one-or-more (not ?\:))))
                       ?\: (one-or-more whitespace)
                       (group (zero-or-more anychar)))) line)
        (cons (substring-no-properties (match-string 1 line))
              (substring-no-properties (match-string 2 line)))))))

(defvar ekg-capf-field-complete-funcs
  '(("Tags" . ekg--tags-complete))
  "Functions to complete values in various metadata fields.
The function is expected to behave as normal for a function in
`completion-at-point-functions'.")

(defun ekg--capf ()
  "Completion function for all metadata at `completion-at-point-functions'.
If no completion function is found for the field type, don't
attempt the completion."
  (if-let (field (ekg--metadata-current-field))
    (when-let (completion-func (assoc (car field) ekg-capf-field-complete-funcs
                                      #'equal))
      (funcall (cdr completion-func)))
    ;; There's no current field, but we're in the metadata, so let's complete
    ;; the possible fields.
    (when (ekg--in-metadata-p)
      (ekg--field-name-complete))))

(defun ekg--field-name-complete ()
  "Completion function for metadata field names."
  (list (save-excursion (beginning-of-line) (point))
        (save-excursion (skip-chars-forward "^:\s\t\n") (point))
        (completion-table-dynamic
         (lambda (_)
           (seq-difference (mapcar #'car ekg-metadata-parsers)
                           (mapcar #'car (ekg--metadata-fields nil)))))))

(defun ekg--tags-cap-exit (completion finished)
  "Cleanup after completion at point happened in a tag.
The cleanup now is just to always have a space after every comma.
Argument COMPLETION is the chosen completion.
Argument FINISHED is non-nil if the user has chosen a completion."
  (when finished
    (save-excursion
      (when (search-backward (format ",%s" completion) (line-beginning-position) t)
        (replace-match (format ", %s" completion)))
      (when (search-backward (format ":%s" completion) (line-beginning-position) t)
        (replace-match (format ": %s" completion)))
      (run-hook-with-args 'ekg-note-add-tag-hook completion)
      (ekg-maybe-function-tag completion))))

(defun ekg--tags-complete ()
  "Completion function for tags, CAPF-style."
  (let ((end (save-excursion
               (skip-chars-forward "^,\t\n")
               (point)))
        (start (save-excursion
                 (skip-chars-backward "^,\t\n:")
                 (point))))
    (list start end (completion-table-dynamic
                     (lambda (_) (ekg-tags)))
          :exclusive t :exit-function #'ekg--tags-cap-exit)))

(defun ekg-save-draft ()
  "Save the current note as a draft."
  (interactive nil ekg-edit-mode ekg-capture-mode)
  (ekg--update-from-metadata)
  (when ekg-draft-tag
        (push ekg-draft-tag (ekg-note-tags ekg-note)))
  (ekg--save-note-in-buffer))

(defun ekg-edit-finalize ()
  "Save the edited note and refresh where it appears."
  (interactive nil ekg-edit-mode)
  (ekg--update-from-metadata)
  (let ((note (ekg--save-note-in-buffer))
        (orig-id ekg-note-orig-id))
    (kill-buffer)
    (cl-loop for b being the buffers do
           (with-current-buffer b
               (when (and (eq major-mode 'ekg-notes-mode))
                 (let ((n (ewoc-nth ekg-notes-ewoc 0)))
                   (while n
                     (when (or (equal (ekg-note-id (ewoc-data n))
                                      (ekg-note-id note))
                               (and orig-id
                                    (equal orig-id (ekg-note-id (ewoc-data n)))))
                       (ewoc-set-data n note))
                     (setq n (ewoc-next ekg-notes-ewoc n))))
                 (ewoc-refresh ekg-notes-ewoc))))))

(defun ekg--split-metadata-string (val)
  "Split multi-valued metadata field VAL into the component values.
The metadata fields are comma separated."
  (split-string val (rx (seq ?\, (zero-or-more space))) t (rx (1+ space))))

(defun ekg--metadata-update-tag (val)
  "Update the tag field from the metadata VAL."
  (setf (ekg-note-tags ekg-note) (ekg--split-metadata-string val)))

(defun ekg--metadata-update-title (val)
  "Update the title field from the metadata VAL."
  (setf (ekg-note-properties ekg-note)
        (plist-put (ekg-note-properties ekg-note) :titled/title
                   (ekg--split-metadata-string val))))

(defun ekg--metadata-update-resource (val)
  "Update the resource to the metadata VAL."
  (setf (ekg-note-id ekg-note) val))

(defun ekg--metadata-fields (expect-valid)
  "Return all metadata fields as a cons of labels and values.
If EXPECT-VALID is true, warn when we encounter an unparseable field."
  (save-excursion
    (let ((mo (ekg--metadata-overlay))
          (fields))
      (goto-char (overlay-start mo))
      (while (< (point) (overlay-end mo))
        (if-let (field (ekg--metadata-current-field))
            (push field fields)
          (when expect-valid
            (warn "EKG: No field could be parsed from metadata line at point %s" (point))))
        (forward-line))
      fields)))

(defun ekg--update-from-metadata ()
  "Update the `ekg-note' object from the metadata."
  (cl-loop for field in (ekg--metadata-fields t)
           do
           (if-let (func (assoc (car field) ekg-metadata-parsers))
                (funcall (cdr func) (cdr field))
              (warn "EKG: No function found for field %s" (car field)))))

(defun ekg-capture-finalize ()
  "Save the current note."
  (interactive nil ekg-capture-mode)
  (ekg--update-from-metadata)
  (ekg--save-note-in-buffer)
  (let ((note ekg-note))
    (kill-buffer)
    (cl-loop for b being the buffers do
           (with-current-buffer b
               (when (and (eq major-mode 'ekg-notes-mode)
                          (seq-intersection (ekg-note-tags note)
                                            ekg-notes-tags))
                 (ewoc-enter-last ekg-notes-ewoc note))))))

(defun ekg-tag-trash-p (tag)
  "Return non-nil if TAG is part of the trash."
  ;; All tags should be strings, but better to ignore violations here.
  (and (stringp tag)
       (string-match-p (rx (seq string-start "trash/")) tag)))

(defun ekg-note-active-tags (note)
  "Return the tags of NOTE that are considered normal tags."
  (seq-filter (lambda (tag) (and (not (ekg-tag-trash-p tag))
                                 (not (equal tag ekg-draft-tag))))
              (ekg-note-tags note)))

(defun ekg-mark-trashed (tag)
  "Return TAG transformed to mark it as trash."
  (format "trash/%s" tag))

;; In order for emacsql / sqlite to not give build warnings we need to declare
;; them. Because we only require one to be installed, following the
;; implementation in the triples library, we can't just require them.
(declare-function emacsql "ext:emacsql.el")
(declare-function sqlite-execute "ext:sqlite.c")

(defun ekg-global-rename-tag (from-tag to-tag)
  "Rename FROM-TAG to TO-TAG.
This can be done whether or not TO-TAG exists or not. This
renames all instances of the tag globally, and all notes with
FROM-TAG will use TO-TAG."
  (interactive (list (completing-read "From tag: " (ekg-tags))
                     (completing-read "To tag: " (ekg-tags))))
  (ekg-connect)
  (triples-with-transaction
    ekg-db
    (pcase triples-sqlite-interface
      ('builtin (sqlite-execute
                 ekg-db
                 "UPDATE triples SET object = ? WHERE object = ? AND predicate = 'tagged/tag'"
                 (list (triples-standardize-val to-tag) (triples-standardize-val from-tag))))
      ('emacsql (emacsql ekg-db [:update triples :set (= object $s1) :where (= object $s2) :and (= predicate 'tagged/tag)]
                         to-tag from-tag)))
    (triples-remove-type ekg-db from-tag 'tag)
    (triples-set-type ekg-db to-tag 'tag))
  (triples-backups-maybe-backup ekg-db (ekg-db-file)))

(defun ekg-tags ()
  "Return a list of all tags.
Does not include any tags with special uses (e.g. trash and draft
tags)."
  (ekg-connect)
  (seq-filter (lambda (tag) (and (not (ekg-tag-trash-p tag))
                                 (not (equal tag ekg-draft-tag))))
              (triples-subjects-of-type ekg-db 'tag)))

(defun ekg-tags-including (substring)
  "Return all tags including SUBSTRING."
  (ekg-connect)
  (seq-filter (lambda (tag) (and (not (ekg-tag-trash-p tag))
                                 (string-match-p (rx (literal substring)) tag)))
              (triples-subjects-of-type ekg-db 'tag)))

(defun ekg-tags-display (tags)
  "Return string representing a group of TAGS."
  (mapconcat #'identity
             (sort (seq-copy tags) #'string<) ", "))

(defun ekg-display-note (note)
  "Display NOTE in buffer."
  (ekg-connect)
  (let* ((ic (ekg-extract-inlines ekg-display-note-template))
         (template-types (mapcan (lambda (i)
                                   (when (eq 'note (ekg-inline-type i))
                                     (list (car (ekg-inline-command i)))))
                                 (cdr ic))))
         ;; If there is a command for the type of "other", then we need to add
         ;; in all types that are in the note properties, and have valid
         ;; functions.
         (when (memq 'other template-types)
           (setf (cdr ic)
                 (mapcan (lambda (i)
                           (if (and (eq 'note (ekg-inline-type i))
                                    (eq 'other (car (ekg-inline-command i))))
                               (cl-loop for type in
                                        (seq-difference
                                         (mapcar (lambda (prop)
                                                   (car (triples-combined-to-type-and-prop prop)))
                                                 (map-keys (ekg-note-properties note)))
                                         template-types)
                                        when (fboundp (intern (format "ekg-display-note-%s" type)))
                                        collect (make-ekg-inline :type 'note
                                                                 :command (list type)
                                                                 :pos (ekg-inline-pos i)))
                             (list i)))
                         (cdr ic))))
         (ekg-insert-inlines-results (car ic) (cdr ic) note)))

(defun ekg-display-note-insert (note)
  "Insert the result of `ekg-display-note' into the buffer."
  (insert (ekg-display-note note)))

(defun ekg--note-highlight ()
  "In the buffer, highlight the current note."
  (let ((node (ewoc-locate ekg-notes-ewoc)))
    (when (and node (ewoc-location node))
      (move-overlay ekg-notes-hl
                    (ewoc-location node)
                    (- (or (if-let (next (ewoc-next ekg-notes-ewoc node))
                               (ewoc-location next)
                             (point-max))) 1)))))

(defun ekg-current-note-or-error ()
  "Return the current `ekg-note'.
Raise an error if there is no current note."
  (unless (eq major-mode 'ekg-notes-mode)
    (error "This command can only be used in `ekg-notes-mode'"))
  (if-let (node (ewoc-locate ekg-notes-ewoc))
      (ewoc-data node)
    (error "No current note is available to act on!  Create a new note first with `ekg-capture'")))

(defun ekg-notes-tag (&optional tag)
  "Show notes associated with TAG.
If TAG is nil, it will be read, selecting from the list of the current note's
tags."
  (interactive (list (completing-read "Tag: " (ekg-note-tags (ekg-current-note-or-error))))
               ekg-notes-mode)
  (ekg-show-notes-with-tag tag))

(defun ekg-notes-open ()
  "Open the current note."
  (interactive nil ekg-notes-mode)
  (ekg-edit (ekg-current-note-or-error)))

(defun ekg-notes-kill ()
  "Kill/hide the current note from the view.
Note is not deleted from the database and will re-appear when the
view is refreshed."
  (interactive nil ekg-notes-mode)
  (let ((inhibit-read-only t))
    (ewoc-delete ekg-notes-ewoc (ewoc-locate ekg-notes-ewoc))
    (ekg--note-highlight)))

(defun ekg-notes-delete (arg)
  "Trash the current note.
With a `C-u' prefix or when ARG is non-nil, silently delete the
current note without a prompt."
  (interactive "P" ekg-notes-mode)
  (let ((note (ekg-current-note-or-error))
        (inhibit-read-only t))
    (when (or arg (y-or-n-p "Are you sure you want to delete this note?"))
      (ekg-note-trash note)
      (ewoc-delete ekg-notes-ewoc (ewoc-locate ekg-notes-ewoc))
      (ekg--note-highlight))))

(defun ekg-notes-browse ()
  "If the note is about a browseable resource, browse to it.

If the link is a web address, open in browser with `browse-url'.
Otherwise, open in Emacs with `find-file'."
  (interactive nil ekg-notes-mode)
  (let ((note (ekg-current-note-or-error)))
    (cond ((ffap-url-p (ekg-note-id note))
           (let* ((url (ekg-note-id note))
                  (struct (url-generic-parse-url url))
                  (full (url-fullness struct))
                  (file (car (url-path-and-query struct))))
             (if full
                 (browse-url url)
               (when (and file (> (length file) 0))
                 (find-file file))))))))

(defun ekg-notes-select-and-browse-url (title)
  "Browse one of all the resources in the current buffer.
TITLE is the title of the URL to browse to."
  (interactive (list
                (completing-read
                 "Doc: "
                 (mapcan (lambda (note)
                           (let ((title
                                  (plist-get (ekg-note-properties note)
                                             :titled/title)))
                             (when title (list title))))
                         (ewoc-collect ekg-notes-ewoc #'identity)))) ekg-notes-mode)
  (ekg-browse-url title))

(defun ekg--show-notes (name notes-func tags)
  "Display notes from NOTES-FUNC in buffer.
New notes are created with additional tags TAGS.
NAME is displayed at the top of the buffer."
  (setq buffer-read-only nil)
  (erase-buffer)
  (let ((ewoc (ewoc-create #'ekg-display-note-insert
                           (propertize name 'face 'ekg-notes-mode-title))))
    (mapc (lambda (note) (ewoc-enter-last ewoc note)) (funcall notes-func))
    (ekg-notes-mode)
    (setq-local ekg-notes-ewoc ewoc
                ekg-notes-fetch-notes-function notes-func
                ekg-notes-name name
                ekg-notes-hl (make-overlay 1 1)
                ekg-notes-tags tags)
    (overlay-put ekg-notes-hl 'face hl-line-face)
    ;; Move past the title
    (forward-line 1)
    (ekg--note-highlight)
    (when (eq ekg-capture-default-mode 'org-mode)
        (ekg--notes-activate-links)
        (if ekg-notes-display-images (org-redisplay-inline-images))))
  (set-buffer-modified-p nil))

(defun ekg--notes-activate-links()
  "Make the links in org properly formatted and enable follow."
  (let ((inhibit-read-only t))
      (save-excursion
        (goto-char (point-min))
        (while (org-activate-links (point-max))
          (goto-char (match-end 0)))
        ;; Go back and activate the first link again as it gets missed in the iteration
        (goto-char (point-min))
        (org-activate-links (point-max)))))

(defun ekg-notes-refresh ()
  "Refresh the current `ekg-notes' buffer."
  (interactive nil ekg-notes-mode)
  (ekg--show-notes
   ekg-notes-name
   ekg-notes-fetch-notes-function
   ekg-notes-tags))

(defun ekg-notes-create ()
  "Add a note that by default has all the tags in the buffer."
  (interactive nil ekg-notes-mode)
  (ekg-capture :tags ekg-notes-tags))

(defun ekg-notes-next ()
  "Move to the next note, if possible."
  (interactive nil ekg-notes-mode)
  (if-let (next (ewoc-next ekg-notes-ewoc (ewoc-locate ekg-notes-ewoc)))
      (progn
        (goto-char (ewoc-location next))
        (ekg--note-highlight))))

(defun ekg-notes-previous ()
  "Move to the previous note, if possible."
  (interactive nil ekg-notes-mode)
  (if-let (prev (ewoc-prev ekg-notes-ewoc (ewoc-locate ekg-notes-ewoc)))
      (progn
        (goto-char (ewoc-location prev))
        (ekg--note-highlight))))

(defun ekg-notes-any-note-tags ()
  "Show notes with any of the tags in the current note."
  (interactive nil ekg-notes-mode)
  (ekg-show-notes-with-any-tags (ekg-note-tags (ewoc-data (ewoc-locate ekg-notes-ewoc)))))

(defun ekg-notes-any-tags ()
  "Show notes with any of the tags in any of the notes in the buffer."
  (interactive nil ekg-notes-mode)
  (ekg-show-notes-with-any-tags
   (seq-uniq (flatten-list
              (mapcar (lambda (n) (ekg-note-tags n))
                      (ewoc-collect ekg-notes-ewoc #'identity))))))

(defun ekg-setup-notes-buffer (name notes-func tags)
  "Set up and display new buffer with NAME.
NAME is the base name, to which ekg will be prepended, and
asterisks will surround (to indicate a non-file-based buffer).
NOTES-FUNC is used to get the list of notes to display. New notes
are created with additional tags TAGS."
  (let ((buf (get-buffer-create (format "*ekg %s*" name))))
    (set-buffer buf)
    (ekg--show-notes name notes-func tags)
    (pop-to-buffer buf)))

(defun ekg-sort-by-creation-time (a b)
  "Used to pass to `sort', which will supply A and B."
  (> (ekg-note-creation-time a)
     (ekg-note-creation-time b)))

(defun ekg-show-notes-with-any-tags (tags)
  "Show notes with any of TAGS."
  (interactive (list (completing-read-multiple "Tags: " (ekg-tags))))
  (ekg-setup-notes-buffer
     (format "tags (any): %s" (ekg-tags-display tags))
     (lambda () (sort
                 (seq-uniq (mapcan (lambda (tag) (ekg-get-notes-with-tag tag)) tags))
                 #'ekg-sort-by-creation-time))
     tags))

(defun ekg-show-notes-with-all-tags (tags)
  "Show notes that contain all TAGS."
  (interactive (list (completing-read-multiple "Tags: " (ekg-tags))))
  (ekg-setup-notes-buffer
   (format "tags (all): %s" (ekg-tags-display tags))
   (lambda () (sort (ekg-get-notes-with-tags tags)
                    #'ekg-sort-by-creation-time))
   tags))

(defun ekg-show-notes-with-tag (tag)
  "Show notes that contain TAG."
  (interactive (list (completing-read "Tag: " (ekg-tags))))
  (ekg-setup-notes-buffer
   (format "tag: %s" (ekg-tags-display (list tag)))
   (lambda () (sort (ekg-get-notes-with-tag tag) #'ekg-sort-by-creation-time))
   (list tag)))

(defun ekg-show-notes-in-trash ()
  "Show notes that have only tags that are trashed."
  (interactive)
  (ekg-connect)
  (ekg-setup-notes-buffer
   "Trash"
   (lambda () (sort
               (mapcar #'ekg-get-note-with-id
                       (seq-filter (lambda (id) (not (ekg-has-live-tags-p id)))
                                   (triples-subjects-of-type ekg-db 'text)))
               #'ekg-sort-by-creation-time))
   nil))

(defun ekg-show-notes-in-drafts ()
  "Show all notes in the draft state.
These notes have not yet be saved, and don't show up in most
other views."
  (interactive)
  (unless ekg-draft-tag
    (error "ekg-draft-tag is nil, so drafts are not used. No drafts can be shown."))
  (ekg-connect)
  (ekg-setup-notes-buffer
   "Drafts"
   (lambda () (ekg-get-notes-with-tag ekg-draft-tag))
   nil))

(defun ekg-show-notes-for-today ()
  "Show all notes with today's date as a tag."
  (interactive)
  (ekg-show-notes-with-tag (car (ekg-date-tag))))

(defun ekg-show-notes-latest-captured (&optional num)
  "Show the last several notes taken.
NUM is by default, `ekg-notes-size', which determines how many
notes to show. But with an prefix ARG, ask the user."
  (interactive (list (if current-prefix-arg
                         (read-number "Number of notes to display: ")
                       ekg-notes-size)))
  (ekg-connect)
  (ekg-setup-notes-buffer
   "Latest captured notes"
   (lambda ()
     (cl-loop for id in (mapcar #'car (sort (triples-with-predicate
                                             ekg-db
                                             'time-tracked/creation-time)
                                            (lambda (trip1 trip2) (> (nth 2 trip1)
                                                                     (nth 2 trip2)))))
              until (= (length selected) (or num ekg-notes-size))
              when (ekg-active-id-p id)
              collect (ekg-get-note-with-id id) into selected
              finally return selected))
   nil))

(defun ekg-show-notes-latest-modified (&optional num)
  "Show the last several notes modified.
NUM is by default, `ekg-notes-size', which determines how many
notes to show. But with an prefix ARG, ask the user."
  (interactive (list (if current-prefix-arg
                         (read-number "Number of notes to display: ")
                       ekg-notes-size)))
  (ekg-connect)
  (ekg-setup-notes-buffer
   "Latest modified notes"
   (lambda ()
     (cl-loop for id in (mapcar #'car (sort (triples-with-predicate
                                             ekg-db
                                             'time-tracked/modified-time)
                                            (lambda (trip1 trip2) (> (nth 2 trip1)
                                                                     (nth 2 trip2)))))
              until (= (length selected) (or num ekg-notes-size))
              when (ekg-active-id-p id)
              collect (ekg-get-note-with-id id) into selected
              finally return selected))
   nil))

(defun ekg-document-titles ()
  "Return an alist of all titles.
The key is the subject and the value is the title."
  (ekg-connect)
  (mapcan (lambda (sub)
            (mapcar (lambda (title) (cons sub title)) (plist-get (triples-get-type ekg-db sub 'titled) :title)))
          (seq-filter #'ekg-active-id-p
                      (triples-subjects-of-type ekg-db 'titled))))

(defun ekg-browse-url (title)
  "Browse the url corresponding to TITLE.
If no corresponding URL is found, an error is thrown."
  (interactive (list (completing-read "Doc: "
                                      (mapcan
                                       (lambda (tcons)
                                         (when (ffap-url-p (car tcons))
                                           (list (cdr tcons))))
                                       (ekg-document-titles)))))
  (ekg-connect)
  (let ((subjects (seq-filter #'ffap-url-p (triples-subjects-with-predicate-object ekg-db 'titled/title title))))
    (when (= 0 (length subjects)) (error "Could not fetch existing URL title: %s" title))
    (when (> (length subjects) 1) (warn "Multiple URLs with the same title exist: %s" title))
    (browse-url (car subjects))))

(defun ekg-date-tag-p (tag)
  "Returns non-nil if TAG is a date tag."
  (let ((prefix "date/"))
    (string= prefix (substring-no-properties tag 0 (min (length prefix) (length tag))))))

(defun ekg-active-note-ids ()
  "Get a list of ekg-note objects, representing all active notes.
Active in this context means non-trashed."
  (ekg-connect)
  (seq-filter #'ekg-active-id-p (triples-subjects-of-type ekg-db 'text)))

(defun ekg-get-notes-cotagged-with-tags (tags cotag)
<<<<<<< HEAD
  "Return a list of all notes with one of TAGS and COTAG.
=======
  "Return a list of all text in notes with one of TAGS and COTAG.
>>>>>>> 0ae616f4
Parents of the tags in TAGS are also considered. Specifically,
look at each tag in order, from ancestor to child (so if a tag
was a/b/c, we'd check a, then a/b, then a/b/c.), and for each of
those look at all notes cotagged with COTAG. We return a list of
the text of all these notes for all tagas and tag parents, etc."
  (flatten-list (mapcar (lambda (tag)
                          (ekg-get-notes-with-tags (list tag cotag)))
                        (seq-mapcat #'ekg-tag-to-hierarchy tags))))

(defun ekg-on-add-tag-insert-template (tag)
  "Look for templates for TAG, and insert into current buffer.
This looks for notes with tags TAG and `template', and for any
found, insert, one by one, into the current note."
  (unless (equal tag ekg-template-tag)
    (mapc (lambda (template)
            (save-excursion (goto-char (point-max))
                            ;; Don't insert the same string twice, which is
                            ;; sometimes possible when templates have more than
                            ;; one tag overlapping with the current note.
                            (unless (string-match (rx (literal (ekg-note-text template)))
                                          (buffer-substring-no-properties (+ 1 (overlay-end (ekg--metadata-overlay)))
                                                                          (point-max)))
                              (unless (looking-at (rx (seq line-start line-end)))
                                (insert "\n"))
                              (insert (ekg-note-text template)))))
          (ekg-get-notes-cotagged-with-tags (list tag) ekg-template-tag))))

;; Auto-tag functions

(defun ekg-tag-for-date (&optional date)
  "Return standard tag for DATE.
This uses ISO 8601 format."
  (format-time-string "date/%F" date))

(defun ekg-date-tag ()
  "Get single tag representing the date as a ISO 8601 format."
  (list (ekg-tag-for-date)))

(defun ekg-tag-to-hierarchy (tag)
  "Given TAG, return a list of the hierarchy of tags.
This works with TAG having a hierarchy, such as \"foo/bar/baz\",
which would return `(\"foo\" \"foo/bar\" \"foo/bar/baz\")'."
  (let ((tags (split-string tag "/")))
    (cl-loop for i from 1 to (length tags)
             collect (mapconcat #'identity (seq-take tags i) "/"))))

(defun ekg-maybe-function-tag (tag)
  "Apply edit function for TAG, if it exists.
The tag value in `ekg-function-tag' is treated specially here -
it ensures the mode is `emacs-lisp-mode.' If TAG is a hierarchy,
we try applying functions from the top to the bottom of the
hierarchy, so the most general tag to the most specific tag."
  (mapc (lambda (tag)
          (if (equal tag ekg-function-tag)
              (unless (eq major-mode 'emacs-lisp-mode)
                (ekg-change-mode "emacs-lisp-mode"))
            (mapc #'eval
                  (mapcar #'read
                          (mapcar #'ekg-note-text (ekg-get-notes-with-tags (list tag ekg-function-tag)))))))
        (ekg-tag-to-hierarchy tag)))

(defun ekg-force-upgrade ()
  "Force an upgrade of the ekg database.
This calls `ekg-upgrade-db', but insures that it does all
necessary upgrades."
  (interactive)
  (ekg-upgrade-db nil))

(defun ekg-upgrade-db (from-version)
  "After updating, do any necessary upgrades.
This is designed so that it can be run an arbitrary number of
times, if there's nothing to do, it won't have any affect. If an
upgrade is needed, it will always make a backup, regardless of
backup settings, and will not delete any backups, regardless of
other settings. FROM-VERSION is the version of the database
before the upgrade, in list form. TO-VERSION is the version of
the database after the upgrade, in list form."
  (let ((need-triple-0.3-upgrade
         (or (null from-version)
             ;; We have done upgrades to 0.3.1, but we want to re-do them for
             ;; additional bugfixes. There should be no downside to doing the
             ;; upgrade many times.
             (version-list-< from-version '(0 3 2)))))
    (ekg-connect)
    ;; In the future, we can separate out the backup from the upgrades.
    (when need-triple-0.3-upgrade
      (triples-backup ekg-db ekg-db-file most-positive-fixnum)
      ;; This converts all string integers in subjects and objects to real integers.
      (triples-upgrade-to-0.3 ekg-db)
      ;; The above may cause issues if there tags that are integers, since tags have
      ;; to be strings. So let's iterate through all tag subjects and re-convert
      ;; them to strings.
      (cl-loop for tag in (triples-subjects-of-type ekg-db 'tag) do
               (when (numberp tag)
                 (ekg-global-rename-tag tag (format "%d" tag))))
      ;; Also, we need to convert any text back to strings. We only need to do
      ;; this for the builtin sqlite, since that's the only case that
      ;; triples-upgrade-to-0.3 will do anything.
      (when (eq 'builtin triples-sqlite-interface)
        (sqlite-execute
         ekg-db
         "UPDATE OR IGNORE triples SET object = '\"' || CAST(object AS TEXT) || '\"' WHERE predicate = 'text/text' AND typeof(object) = 'integer'")))))

(defun ekg-tag-used-p (tag)
  "Return non-nil if TAG has useful information."
  (ekg-connect)
  (triples-get-type ekg-db tag 'tag))

(defun ekg-remove-unused-tags ()
  "Remove all tags that are not used and have no info."
  (cl-loop for tag in (seq-filter (lambda (tag) (not (ekg-tag-used-p tag))) (ekg-tags))
           do
           (ekg-tag-delete tag)))

(defun ekg-clean-db ()
  "Clean all useless or malformed data from the database.
Some of this are tags which have no uses, which we consider
useless. This will always make a backup, regardless of backup
settings, and will not delete any backups, regardless of other
settings.

In general, this isn't necessary to run, but it may help if you
have a lot of tags that you no longer use, or feel like your
database is bigger than it should be.

Specifically, this does a few things:

1) Calls `ekg-remove-unused-tags' to remove all tags that no note
is using.

2) Delete any notes that have no content or almost no content, as
long as those notes aren't on resources that are interesting.

3) Delete all trashed notes.
"
  (interactive)
  (ekg-connect)
  (triples-backup ekg-db ekg-db-file most-positive-fixnum)
  (ekg-remove-unused-tags)
  (cl-loop for id in (triples-subjects-of-type ekg-db 'text) do
           (let ((note (ekg-get-note-with-id id))
                 (deleted))
             (unless (ekg-note-text note)
               ;; As a heuristic, if this note is sufficiently weird that
               ;; there's no creation date, delete it, otherwise try to fix it.
               (if (null (ekg-note-creation-time note))
                   (progn
                     (message "ekg-clean-db: Deleting note %s, reason: no text or creation date" id)
                     (ekg-note-delete note)
                     (setq deleted t))
                 (message "ekg-clean-db: Fixed nil text for note %s" id)
                 (setf (ekg-note-text note) "")
                 (condition-case nil
                     (ekg-save-note note)
                   (error
                    (message "ekg-clean-db: Deleting note %s, reason: error saving note, too corrupted" id)
                    (ekg-note-delete note)
                    (setq deleted t)))))
             (unless deleted
               (let ((trashed-note (and (ekg-note-tags note)
                                      (not (ekg-has-live-tags-p id))))
                     (almost-empty-note (string= (string-trim (ekg-note-text note)) "*"))
                     (empty-note (string= (string-trim (ekg-note-text note)) ""))
                     (note-without-properties (null (ekg-note-properties note))))
               (when (and
                      (not (ekg-should-show-id-p id))
                      (or trashed-note (and note-without-properties
                                            (or almost-empty-note empty-note))))
                 (message "ekg-clean-db: Deleting note %s, reason: %s" id
                          (mapconcat #'identity
                           (seq-filter #'identity (list (when trashed-note "trashed")
                                                        (when almost-empty-note "almost empty")
                                                        (when empty-note "empty"))) ", "))
                 (ekg-note-delete note)))))))

;; Links for org-mode
(require 'ol)

(defun ekg--store-any-tags-link ()
  "Store a link to an any-tags ekg page."
  (when (eq major-mode 'ekg-notes-mode)
    ;; TODO: Stop assuming every notes mode is an any tags.
    (org-link-store-props :type "ekg-tags-any" :link (concat "ekg-tags-any:" (format "%S" ekg-notes-tags))
                          :description (format "EKG page for any of the tags: %s"
                                               (mapconcat #'identity ekg-notes-tags ", ")))))

(defun ekg-edit-note-display-text ()
  "From an edit / capture mode buffer, return display text.
The display text is the text with all inlines executed, without
any metadata text."
  (let* ((text (buffer-substring (+ 1 (overlay-end (ekg--metadata-overlay)))
                                 (point-max)))
         (ticons (ekg-extract-inlines text)))
    (ekg-insert-inlines-results (car ticons) (cdr ticons) nil)))

(defun ekg--open-any-tags-link (stags)
  "Open a link to an ekg page given by STAGS.
STAGS is a string version of a tag, as stored in a link."
  (let ((tags (read stags)))
    (if (= 1 (length tags))
        (ekg-show-notes-with-tag (car tags))
      (ekg-show-notes-with-any-tags tags))))

(defun ekg--store-note-link ()
  "Store a link to an individual note."
  (let ((id (when (member 'ekg-edit-mode local-minor-modes)
              (ekg-note-id ekg-note))))
    (when id
      (org-link-store-props :type "ekg-note"
                            :link (concat "ekg-note:" (format "%S" id))
                            :description (format "EKG note: %S" id)))))

(defun ekg--open-note-link (id)
  "Open a link to a note given its ID."
  (ekg-edit (ekg-get-note-with-id (read id))))

(org-link-set-parameters "ekg-tags-any" :follow #'ekg--open-any-tags-link
                         :store #'ekg--store-any-tags-link)

(org-link-set-parameters "ekg-note" :follow #'ekg--open-note-link
                         :store #'ekg--store-note-link)

(provide 'ekg)

;;; ekg.el ends here<|MERGE_RESOLUTION|>--- conflicted
+++ resolved
@@ -1685,11 +1685,7 @@
   (seq-filter #'ekg-active-id-p (triples-subjects-of-type ekg-db 'text)))
 
 (defun ekg-get-notes-cotagged-with-tags (tags cotag)
-<<<<<<< HEAD
   "Return a list of all notes with one of TAGS and COTAG.
-=======
-  "Return a list of all text in notes with one of TAGS and COTAG.
->>>>>>> 0ae616f4
 Parents of the tags in TAGS are also considered. Specifically,
 look at each tag in order, from ancestor to child (so if a tag
 was a/b/c, we'd check a, then a/b, then a/b/c.), and for each of
