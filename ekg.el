--- conflicted
+++ resolved
@@ -6,11 +6,8 @@
 ;; Homepage: https://github.com/ahyatt/ekg
 ;; Package-Requires: ((triples "0.3.5") (emacs "28.1") (llm "0.4.0"))
 ;; Keywords: outlines, hypermedia
-<<<<<<< HEAD
 ;; Version: 0.5.0
-=======
-;; Version: 0.4.3
->>>>>>> 4dd09005
+
 ;; SPDX-License-Identifier: GPL-3.0-or-later
 ;;
 ;; This program is free software; you can redistribute it and/or
@@ -247,11 +244,7 @@
 called with the tag as the single argument, and run in the buffer
 editing the note.")
 
-<<<<<<< HEAD
 (defconst ekg-version "0.5.0"
-=======
-(defconst ekg-version "0.4.3"
->>>>>>> 4dd09005
   "The version of ekg, used to understand when the database needs
 upgrading.")
 
@@ -1689,7 +1682,7 @@
    (lambda () (sort (ekg-get-notes-with-tag tag) #'ekg-sort-by-creation-time))
    (list tag)))
 
-<<<<<<< HEAD
+;;;###autoload
 (defun ekg-show-notes-for-query (query)
   "Show notes matching TEXT."
   (interactive "sQuery: ")
@@ -1698,9 +1691,7 @@
    (format "query: %s" query)
    (lambda () (seq-filter #'ekg-note-active-p (mapcar #'ekg-get-note-with-id (triples-fts-query ekg-db query)))) nil))
 
-=======
 ;;;###autoload
->>>>>>> 4dd09005
 (defun ekg-show-notes-in-trash ()
   "Show notes that have only tags that are trashed."
   (interactive)
