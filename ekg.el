--- conflicted
+++ resolved
@@ -6,11 +6,7 @@
 ;; Homepage: https://github.com/ahyatt/ekg
 ;; Package-Requires: ((triples "0.3.5") (emacs "28.1") (llm "0.4.0"))
 ;; Keywords: outlines, hypermedia
-<<<<<<< HEAD
-;; Version: 0.4.2
-=======
 ;; Version: 0.4.3
->>>>>>> 4dd09005
 ;; SPDX-License-Identifier: GPL-3.0-or-later
 ;;
 ;; This program is free software; you can redistribute it and/or
@@ -187,7 +183,6 @@
 (defvar ekg-metadata-parsers '(("Tags" . ekg--metadata-update-tag)
                                ("Resource" . ekg--metadata-update-resource)
                                ("Title" . ekg--metadata-update-title))
-<<<<<<< HEAD
   "Functions that update a note from the buffer's metadata text.
 Each function takes its field's property value and updates the
 buffer's `ekg-note' with the results of parsing that value. The
@@ -195,20 +190,12 @@
 property values for multivalue types, or a single one for single
 value types. If `ekg-property-multivalue-type' has an entry, it
 is a multivalue type.")
-=======
-  "Metadata fields to functions for updating data based on buffer text.
-Each function updates the buffer's `ekg-note' with the results of
-the field. The function takes one argument, a list of the field
-metadata property values for multivalue types, or a single one
-for single value types. If `ekg-property-multivalue-type' has an
-entry, it is a multivalue type.")
 
 (defconst ekg-property-multivalue-type '(("Tags" . comma)
                                          ("Title" . line))
   "Defines per typehow multiple values are separated.
 The values are symbols, COMMA means a comma-separated value. LINE
 means each value gets its own property line.")
->>>>>>> 4dd09005
 
 (defconst ekg-property-multivalue-type '(("Tags" . comma)
                                          ("Title" . line))
@@ -255,11 +242,7 @@
 called with the tag as the single argument, and run in the buffer
 editing the note.")
 
-<<<<<<< HEAD
-(defconst ekg-version "0.4.2"
-=======
 (defconst ekg-version "0.4.3"
->>>>>>> 4dd09005
   "The version of ekg, used to understand when the database needs
 upgrading.")
 
@@ -1928,16 +1911,6 @@
            do
            (ekg-tag-delete tag)))
 
-(defun ekg-clean-propertized-text ()
-  "Find text with propertized text and remove the properties."
-  (cl-loop for s in (triples-fts-query ekg-db "face") do
-           (let* ((text-plist (triples-get-type ekg-db s 'text))
-                  (text (plist-get text-plist :text))
-                  (cleaned (substring-no-properties text)))
-             (unless (equal-including-properties text cleaned)
-               (message "Found propertized text in %s, cleaning" s)
-               (apply #'triples-set-type ekg-db s 'text (plist-put text-plist :text cleaned))))))
-
 (defun ekg-clean-db ()
   "Clean all useless or malformed data from the database.
 Some of this is tags which have no uses, which we consider
@@ -1956,15 +1929,9 @@
 
 2) Deletes any notes that have no content or almost no content,
 as long as those notes aren't on resources that are interesting.
-<<<<<<< HEAD
 
 3) Deletes all trashed notes.
 
-=======
-
-3) Delete all trashed notes.
-
->>>>>>> 4dd09005
 4) Fixes any duplicate tags.
 "
   (interactive)
@@ -2007,12 +1974,7 @@
                                                         (when empty-note "empty"))) ", "))
                  (ekg-note-delete note))))))
   (ekg-clean-dup-tags)
-<<<<<<< HEAD
-  (ekg-clean-leftover-types)
-  (ekg-clean-propertized-text))
-=======
   (ekg-clean-leftover-types))
->>>>>>> 4dd09005
 
 ;; Links for org-mode
 (require 'ol)
