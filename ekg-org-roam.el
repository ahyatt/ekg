;;; ekg-org-roam.el --- Importing and exporting between org-roam and ekg  -*- lexical-binding: t -*-

;; Copyright (c) 2023  Andrew Hyatt <ahyatt@gmail.com>

<<<<<<< HEAD
;; Author: Andrew Hyatt <ahyatt@gmail.com>
;; Homepage: https://github.com/ahyatt/ekg
;; Package-Requires: (ekg (org-roam "2.0") (emacs "28.1") (triples "0.2"))
;; Keywords: outlines, hypermedia
;; Version: 0.0
;; SPDX-License-Identifier: GPL-3.0-or-later

=======
>>>>>>> 6f3eddb2
;; This program is free software; you can redistribute it and/or
;; modify it under the terms of the GNU General Public License as
;; published by the Free Software Foundation; either version 3 of the
;; License, or (at your option) any later version.
;;
;; This program is distributed in the hope that it will be useful, but
;; WITHOUT ANY WARRANTY; without even the implied warranty of
;; MERCHANTABILITY or FITNESS FOR A PARTICULAR PURPOSE.  See the GNU
;; General Public License for more details.
;;
;; You should have received a copy of the GNU General Public License
;; along with GNU Emacs.  If not, see <http://www.gnu.org/licenses/>.
;;
;;; Commentary:
;;
;; These utilities provide a method for handling the import and (eventually) the
;; export of data from org-roam into ekg.

(require 'ekg)
(require 'triples)
(require 'org nil t)
(require 'org-roam nil t)
(require 'org-roam-db nil t)
(require 'org-roam-utils nil t)
(require 'org-roam-dailies nil t)
(require 'rx)
(require 'url-handlers)

;;; Code:

(defvar ekg-org-roam-import-tag-to-prefix nil
  "Tags which need to be prefixed to the title.
For example, if you tag every idea with the `idea' tag, then I
think it's best to not bring that tag to ekg, but instead to
prefix the title with this tag name. This is a list of tags that
should operate like that - so, if one is found (at max one should
ever be found, these should be exclusionary), it turns into a
prefix on the title instead.")

(defvar ekg-org-roam-import-tag-to-ignore nil
  "Tags to ignore and not bring into ekg.")

;; Declarations to remove byte compilation warnings.
(declare-function org-roam-node-from-id "ext:org-roam-node.el")
(declare-function org-roam-node-title "ext:org-roam-node.el")
(declare-function org-roam-node-tags "ext:org-roam-node.el")
(declare-function org-roam-node-list "ext:org-roam-node.el")
(declare-function org-roam-node-file "ext:org-roam-node.el")
(declare-function org-roam-node-level "ext:org-roam-node.el")
(declare-function org-roam-node-point "ext:org-roam-node.el")
(declare-function org-roam-node-id "ext:org-roam-node.el")
(declare-function org-roam-node-refs "ext:org-roam-node.el")
(declare-function org-roam-with-file "ext:org-roam-utils.el")
(declare-function org-roam-db-query "ext:org-roam-db.el")
(declare-function org-narrow-to-element "ext:org.el")
(defvar org-roam-directory)
(defvar org-roam-dailies-directory)

(defun ekg-org-roam-import-title-to-tag (title tags)
  "From a TITLE and TAGS compute the new title according to prefix rules."
  (if (iso8601-valid-p title)
      (format "date/%s" title)
    (let ((tags (append tags)))
      (if-let (diff (seq-intersection tags
                                      ekg-org-roam-import-tag-to-prefix))
          (if (= 1 (length diff))
              (format "%s/%s" (car diff) title)
                                      (warn "Unexpectedly found more than one tag in `ekg-org-roam-import-tag-to-prefix' in tags for node %s.  Tags: %s."
                                            title tags)
                                      title)
        title))))

(defun ekg-org-roam-import--tags-from-links ()
  "From the current buffer, return tags from the links found.
The links are turned into tags, without regards for ignored tags.
However, we do pay attention to
`ekg-org-roam-import-tag-to-prefix'."
  (let ((tags-from-links))
    (while (re-search-forward org-link-bracket-re nil t)
      (let* ((type-val (split-string (substring-no-properties (match-string 1)) ":")))
        (when (string-equal (downcase (car type-val)) "file")
          (when-let ((node (org-roam-node-from-id (caar (org-roam-db-query [:select [id] :from nodes
                                                                                    :where (= file $s1)
                                                                                    :and (= level 0)]
                                                                           (cadr type-val))))))
            (cl-pushnew (ekg-org-roam-import-title-to-tag (org-roam-node-title node) (org-roam-node-tags node)) tags-from-links)))
        (when (string-equal (downcase (car type-val)) "id")
          (when-let (linked-node (org-roam-node-from-id (cadr type-val)))
            (cl-pushnew (ekg-org-roam-import-title-to-tag (org-roam-node-title linked-node) (org-roam-node-tags linked-node)) tags-from-links)))))
    tags-from-links))

(defun ekg-org-roam-import-logseq (pages-dir journal-dir)
  "Import Logseq data from PAGES-DIR and JOURNAL-DIR.
This assumes that org-roam is also being used alongside logseq.
Only data that org-roam doesn't have in its cache is imported,
the rest should have been imported with `ekg-org-roam-import'.
JOURNAL-DIR should be relative to PAGES-DIR."
  (triples-add-schema ekg-db 'logseq '(file (:base/unique t :base/type string)))
  (cl-loop for dir in (list pages-dir (concat (file-name-as-directory pages-dir) journal-dir))
           do
           (cl-loop for file in (directory-files dir) do
                    (unless (or
                             (string-match (rx (seq string-start ?\.)) file)
                             (not (member (file-name-extension file) '("org" "txt" "md")))
                             (org-roam-db-query [:select [id] :from nodes :where (= file $s1)] (concat (file-name-as-directory pages-dir) file))
                             (org-roam-db-query [:select [id] :from nodes :where (= file $s1)] (concat (file-name-as-directory journal-dir) file)))
                      (let ((title
                             (if (string-match-p "journal" dir) (string-replace "_" "-" (file-name-base file))
                               (replace-regexp-in-string (rx (seq string-start (one-or-more digit) ?\-)) "" (file-name-base file))))
                            (filename (concat (file-name-as-directory dir) file)))
                        (save-excursion
                          (find-file filename)
                          (unless (= 0 (length (string-trim (buffer-string))))
                            (let ((tags))
                              (when (re-search-forward (rx (seq line-start "TAGS:" (group (zero-or-more not-newline)) line-end)) nil t)
                                (setq tags (split-string (match-string 1))))
                              (font-lock-ensure)
                              (triples-with-transaction ekg-db
                                (let* ((note (ekg-note-create
                                              (buffer-string)
                                              major-mode
                                              (seq-difference (cons (ekg-org-roam-import-title-to-tag title tags) tags)
                                                              (seq-union ekg-org-roam-import-tag-to-ignore
                                                                         ekg-org-roam-import-tag-to-prefix
                                                                         #'equal)
                                                              #'equal))))
                                  (setf (ekg-note-id note) filename)
                                  (ekg-save-note note)
                                  (triples-set-type ekg-db (ekg-note-id note) 'logseq `(:file ,filename))))))))))))

(defun ekg-org-roam-import ()
  "Import all data from org-roam into ekg."
  (ekg--connect)
  (triples-add-schema ekg-db 'org-roam '(id (:base/unique t)))
  (dolist (node (org-roam-node-list))
    (save-excursion
      (org-roam-with-file (org-roam-node-file node) nil
        (goto-char (org-roam-node-point node))
        (when (> (org-roam-node-level node) 0)
          (condition-case nil
              (org-narrow-to-element)
            (error nil)))
        (let ((tags-from-links)
              (text (buffer-substring (save-excursion
                                        (goto-char (point-min))
                                        (font-lock-ensure)
                                        (point)) (point-max))))
          (unless (triples-subjects-with-predicate-object ekg-db 'org-roam/id (org-roam-node-id node))
            (setq tags-from-links (ekg-org-roam-import--tags-from-links))
            (triples-with-transaction ekg-db
              (let* ((note (ekg-note-create
                           text
                           'org-mode
                           (seq-difference (seq-uniq
                                            (cons
                                             (ekg-org-roam-import-title-to-tag (org-roam-node-title node) (org-roam-node-tags node))
                                             tags-from-links))
                                           (seq-union ekg-org-roam-import-tag-to-ignore
                                                      ekg-org-roam-import-tag-to-prefix
                                                      #'equal)
                                           #'equal))))
                (setf (ekg-note-id note) (org-roam-node-id node))
                (when (org-roam-node-refs node)
                  (setf (ekg-note-properties note) `(:reference/url ,(org-roam-node-refs node))))
                (ekg-save-note note)
                (triples-set-type ekg-db (ekg-note-id note) 'org-roam `(:id ,(org-roam-node-id node))))))))))
  (ekg-org-roam-import-logseq org-roam-directory org-roam-dailies-directory))

(provide 'ekg-org-roam)

;;; ekg-org-roam.el ends here<|MERGE_RESOLUTION|>--- conflicted
+++ resolved
@@ -2,16 +2,6 @@
 
 ;; Copyright (c) 2023  Andrew Hyatt <ahyatt@gmail.com>
 
-<<<<<<< HEAD
-;; Author: Andrew Hyatt <ahyatt@gmail.com>
-;; Homepage: https://github.com/ahyatt/ekg
-;; Package-Requires: (ekg (org-roam "2.0") (emacs "28.1") (triples "0.2"))
-;; Keywords: outlines, hypermedia
-;; Version: 0.0
-;; SPDX-License-Identifier: GPL-3.0-or-later
-
-=======
->>>>>>> 6f3eddb2
 ;; This program is free software; you can redistribute it and/or
 ;; modify it under the terms of the GNU General Public License as
 ;; published by the Free Software Foundation; either version 3 of the
