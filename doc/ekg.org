#+title:                 ekg, the Emacs Knowledge Graph
:PREAMBLE:
author:                Andrew Hyatt
#+email:                 ahyatt@gmail.com
#+language:              en
#+options:               't toc:nil author:t email:t num:t
#+startup:               content
#+texinfo_filename:      ekg.info
#+texinfo_dir_category:  Emacs
#+texinfo_dir_title:     EKG: (ekg)
#+texinfo_dir_desc:      A note taking application for emacs using sqlite
#+texinfo_header:        @set MAINTAINER Andrew Hyatt
#+texinfo_header:        @set MAINTAINEREMAIL @email{ahyatt@gmail.com}
#+texinfo_header:        @set MAINTAINERCONTACT @uref{mailto:ahyatt@gmail.com,contact the maintainer}

#+texinfo: @insertcopying
:END:

This is the ekg manual, which describes the operation and customization of the
ekg package.  All information here is relevant to the released version only.

The README is also informative, has screenshots, and can be found in the source
and in the git repository, which is at https://github.com/ahyatt/ekg.

#+toc: headlines 4

* Introduction
The ekg module is a simple but opinionated note taking application, for emacs.
It is a substitute for such other emacs applications such as org-roam or denote.
ekg stands for /emacs knowledge graph/.

Data is completely stored in a sqlite database.  Notes are organized around
tags, and you can view many notes by looking at one or more tags.  This provides
a read-only view of various notes, which you can navigate between and choose to
edit in a separate buffer.

The editing of notes combines the editing of the text of the note with various
properties stored in the database such as the tags of the note.
* Installation
** Sqlite dependency
If using Emacs version 29, you likely have =sqlite= as a library compiled into
Emacs.  Prior versions use =emacsql= for access to sqlite.  If you are using a
pre-Emacs 29 version, you need to have =sqlite= installed on your system.
** Installing via Melpa
This is the easiest and recommended way to install ekg.  If you have not set up
Melpa yet, follow the instructions at https://melpa.org/#/getting-started.

There is no need to use Melpa Stable, because development happens in a branch
and is not integrated until it is deemed stable.  When bugs are discovered,
fixes are pushed to the main branch soon, so it is usually a good idea to keep
your version up to date.

There are many ways to use Melpa to download ekg, but using =use-package= is the
easiest way, and recommended because it allows you to get the pacakge and
configure it in one place.  An example use is below.

#+begin_src emacs-lisp
(use-package ekg
  :bind (([f11] . ekg-capture)))
#+end_src
** Installing by hand
If you wish to install by hand, you need to make sure to install the triples
library, found in GNU ELPA, and at https://github.com/ahyatt/triples.

Clone the ekg library, from whatever branch you would like to use (=main=
corresponds to the release version, and =develop= is where development of the
next version happens).  Add your source directory and require ekg.  The
following is an example assuming you cloned ekg into =~/src/ekg=, and the
triples library is already installed.

#+begin_src emacs-lisp
(add-to-list 'load-path "~/src/ekg")
(require 'ekg)
#+end_src
* Changelog
** Version 0.4.3
- Added autoloads
- Fixed issue that could occur when saving with malformed buffers.
** Version 0.4.2
- Switch LLM chat output to streaming when available.
- Fix inclusion of title-based transclusion ">t", which included the "t" as part of the completion.
- Fix tag renaming possibly causing duplication.
- Ensure renamed tags are normalized.
- Support metadata where fields are specified via multiple property lines and make "title" such a field, so now titles can have commas.
** Version 0.4.1
- Fix issues using default emacs in-buffer completion, and allowing completion in places we shouldn't.
- Add =ekg-embedding-generate-on-save= and =ekg-embedding-disable-generate-on-save= to turn off generating embeddings for notes.
** Version 0.4
- Added ability to save in-progress notes.
- Added "magic tags", tags that cause elisp to be executed.  See the [[#magic-tags][magic tags]] section for more detail.
- Added =ekg-llm=, a separate module, so LLMs can append to or rewrite notes, using other notes as prompts.  As with ekg-embeddings, a Open API key is required.
- Added =ekg-capture-file= to save notes associated with a file, or go that same note.
- Depend on the [[https://github.com/ahyatt/llm][llm package]] for embeddings and llm functionality, so the user can choose different providers.
- Improved =ekg-clean-db= to fix bugs and change empty-note deletion logic.
- Improved =ekg-embedding= package to make it more robust to missing embeddings (like what can happen if you save notes without loading the package first).
- Added commas to the tag header.
- Made separator in =ekg-capture-mode= and =ekg-edit-mode= customizable.
- Fixed display of org notes to have properly formatted links and images.  Links can be opened with =[C-c o]=.
- Fixed bug where in embedding search and buffer similarity, the highest match was discarded.
- Fixed bug in title transclusion for company users.
- Changed template behavior to also use parent tags (so templates on "foo" tag, will work if the note tag is "foo/bar").

  Thanks to contributors [[https://github.com/Gleek][Gleek]] and [[https://github.com/qingshuizheng][Qingshui Zheng]].
** Version 0.3.3
- Fix native compilation errors.  Upgrade to triples version 0.3.5, which contains more important bug fixes.
** Version 0.3.2
- Upgrade to triples version 0.3.2, which contains important bug fixes.
** Version 0.3.1
- Upgrade to triples module 0.3, which changes how integers are stored in the built-in sqlite (for users of Emacs 29+).  Users of sqlite will have their database automatically upgraded.  A backup will always be made beforehand - you may want to find it (alongside your normal emacs backups), and make sure to keep it around in case the upgrade went wrong in some way.  *Important: if you created your database before this version on the built-in sqlite, and afterwards switched to emacsql, you must switch back to the built-in sqlite for the upgrade.*
- Store the ekg version in the database so we know when we need to do updates in the future.
- Remove older database updates that should no longer be needed.
- Ensure we always are connected to the database before any call to the database happens.
- Make ekg-close interactive.
- Fixes to ignore bad embeddings which otherwise would cause errors.
- Added the ability to kill notes in a notes view, which does not change the database, it only alters the view.  Thanks to Jay Rajput for the contribution!
- Fix for tag cleanups, which were sometimes not cleaned up if the tag had other data (such as embeddings).
- Added variable =ekg-embedding-text-selector= with a default function so that large notes can have their embeddings taken.
- Added =ekg-get-notes-with-title=, which is offered as a useful function for clients.
** Version 0.3
- Added inline commands, see the [[#inlines][inlines]] section for more detail.
- Added customization of note display, using inline commands.
- Added logseq import / export in its own module, and removed it from the =ekg-org-roam= module.  See the [[#logseq][logseq]] section for more details.
- Improve window management, now we play nicer with customized window configuration, and now opening a list of notes will also switch to that window.
- Improved metadata overlay look and function, it now looks just like =message-mode=, which hopefully will help with people's intuitions on how it works.
- Added a blank line between notes in notes list buffers, for a cleaner look.
- Renamed =ekg-rename-tag= to =ekg-global-rename-tag= to clarify this isn't for changing an individual tag in a note.
- Added arg prefix behavior to =ekg-notes-delete= to allow deleting notes without a warning.
- Made =ekg-capture= have unique buffer names, so the user can capture multiple notes at the same time.

Thanks especially to users and contributors: [[https://github.com/jayrajput][Jay Rajput]], [[https://github.com/qingshuizheng][Qingshui Zheng]], And [[https://github.com/cuprum][cuprum]].
** Version 0.2.1
- Removed =ekg-notes-remove=, which removed one or more tags from a note from a note list buffer.
- New keybinding, "q" in the notes buffer, which kills the buffer (thanks to Jay Rajput for the idea).
** Version 0.2
- Added hooks ~ekg-add-schema-hook~, ~ekg-note-pre-save-hook~, ~ekg-note-save-hook~, ~ekg-note-delete-hook~, and ~ekg-note-add-tag-hook~  to enable customization.
- New commands =ekg-show-notes-latest-captured=, =ekg-show-notes-latest-modified=, for showing notes created or modified recently.
- Introduced variable ~ekg-notes-size~ to control the default page size for limited views such as =ekg-show-notes-latest-captured=.
- Added templating.
- Added embedding as an optional add-on, to enable note similarity and note search; requires an account at OpenAI or similar embedding provider.
- Added new function ~ekg-active-notes~ to easily get all non-trashed notes.
- Improved ability to have note list buffers that have flexible titles and operation, notably improving the =ekg-show-notes-in-trash= command.
- Standardized buffer names for =ekg-notes-mode= buffers, which all are prepended with "ekg" and surrounded by asterisks, to denote that they are non-file-based.
- Added the documentation you are reading right now.
- Fixed bug interfering with completion at the beginning of the tag property line.
- Fix for ~ekg-notes-refresh~ incorrectly calling ~ekg--show-notes~.
* Database
By default, ekg uses the default triple database, which is set in the variable
~triples-default-database-filename~.  The default value of this is
=~/.emacs.d/triples.db=.  You can specify a different name if you want the ekg
database to not be shared with any other user of the triple package, by
customizing the variable ~ekg-db-file~.  When this is ~nil~, it leaves the
filename up to the triples package.
* Concepts and data model in ekg
The ekg package is built on a flexible database scheme called "triples", where
everything is stored as a graph structure: a subject, a predicate, and an
object.  The implication for the ekg package is that new kinds of data are easy
to add, and live alongside other data.  Values of properties, stored as "objects",
can themselves have values by adding data where the same value is the
"subject".  If you plan to do extensive integration work in elisp, it will help
to understand these concepts, and the best way to do so is reading the triples
package README.

For notes, we can think of the subject of the triples as an ID.  Notes are
created, and have the following types by default, with the type having
properties.
  - =tagged=: Tags
  - =text=: Text, its major mode, and any inline commands.
  - =time-tracked=: Creation time and modification time
  - =titled=: Title

The ID for notes is by default an integer UUID.  However, you can have notes
about anything.  In EKG an ID can be a resource identifier as well, such as a
URL.  When this happens, the ID is interesting data in its own right.

Tags may have spaces, but cannot have commas, which are used to separate them
when showing them to the user and parsing them back out into properties to
store.  Tags also may not contain uppercase letters.

Because of the triples model, there is data about the tags for each note.  Tags
themselves just have type markers indicating they are tags, and can dynamically
query for all notes with their tag, so tags always have a current list of notes
with their tag.
* Understanding and editing the note buffer
When capturing or creating a note, the note buffer has two areas important to
understand.  The first is the area for note properties, which has a different
background color.  The second is the area for the note text.
** Note properties
The properties shown in the note property area come from the data stored in the
database for the entity.  At a minimum, there will be tags.

#+texinfo: @noindent
A property is displayed with a label, and the value, such as
#+begin_quote
Tags: emacs, ekg
#+end_quote

#+texinfo: @noindent
Changing these values, when saving the note, will change the values that will be
stored in the database.

#+texinfo: @noindent
New properties can be added manually, so if you wanted a title, you can add it
to the property list.
#+begin_quote
Title: This is my title
#+end_quote

#+texinfo: @noindent
It's important to note that everything in the section with the different
background color is a property and will be treated as such.  Text that doesn't
look like a property there will cause problems, and properties outside this area
will instead be treated as note text.  The end of the property section ends with
an uneditable "--text follows this line--", below which the text of the note
starts.

#+texinfo: @noindent
Not every property has a representation in the property list, only the
properties which users may want to change manually.

#+texinfo: @noindent
Tag properties have completion to tags built-in, so when adding tags to a note
you can choose from available tags.  Or you may add a new tag that has not yet
been used.

#+texinfo: @noindent
Ekg makes some effort to make sure that the user doesn't accidentally extend the
property section without adding actual properties, since this will likely result
in a confusing experience for the user.
** Note text
Below the property section is the text section.  The text could be anything (or
nothing).  This is the body text of the note, where you write down whatever you
want to note about, that is relevant to the tags for the note.

There are three modes for the note text: =text-mode=, =markdown-mode=, and
=org-mode=.  More can be added by customizing the variable
~ekg-acceptable-modes~, just make sure it's a mode that makes sense for
notes.  The default mode is configured in ~ekg-capture-default-mode~, but can be
changed when capturing with the command =ekg-change-mode=.
** Drafts
Notes can be saved midway through editing, both for capturing and editing notes.
The normal buffer-save keybinding (typically C-x C-s) will save a draft.  A
draft is like a normal note, but has a special tag, by default "draft".  (This
can be customized in =ekg-draft-tag=.)  Having this tag means the note doesn't
show up in most views, much like the notes in "trash".  Once a note is saved
normally, it loses the draft tag.
** A warning about org-mode
Org-mode notes are primarily to use org-mode formatting on.  Org-mode has a lot
of funtionality, but much of it depends on the assumption that the buffer is all
for use by org-mode (not true in this case, because of the properties portion),
and the assumption that the buffer is visiting a file, which is also not
true.  In particular, attachments will not work, and ekg-notes cannot be added to
the agenda.
* Capturing notes
=ekg-capture= is the command to capture a note.  In ekg this is probably the most
frequently used command.  It will create a new buffer called =*EKG Capture*=.  By
default, it will have the current date tag, such as "date/2023-02-21".

#+texinfo: @noindent
 =ekg-capture-url= will capture a note associated with a URL resource, and with
 a given title as the title of the page.  The idea is that the note is annotating
 the reference itself as a "literature note".  The title also appears as a tag,
 so other notes can reference this if needed.  For example, if the URL is
 http://example.com, and the title is "An example URL", the properties buffer
 will have the following:

 #+begin_quote
Resource: http://example.com
Tags: doc/an example url, date/2023-02-25
Title: An example URL
 #+end_quote

 Capturing URLs is a bit clunky as is.  If you can wrap it in a function to
 supply the name and url of the active browser tab, then you can create a much
 easier experience.  The following is an example for users of Google Chrome on
 Mac OS X.

 #+begin_src emacs-lisp
(defun my/ekg-capture-url ()
  (interactive)

  (ekg-capture-url
   (do-applescript "tell application \"Google Chrome\" to return URL of active tab of front window")
   (do-applescript "tell application \"Google Chrome\" to return Title of active tab of front window")))
 #+end_src

#+texinfo: @noindent
URL can also point to local files, which will be browsed using =find-file= by
default.  The idea is that you can tag files and folders to make them easier to
find.  Here is an example note similar to web address URL:

#+begin_quote
Resource: file:~/notes/20230510T162600__emacs_init-file.org
Tags: doc/emacs config, date/2023-05-13, emacs/init
Title: Emacs Config
#+end_quote

You can use the function =ekg-capture-file= to either capture or edit a note
associated with a file from a buffer visiting that file.  (If there is already a
note associated with the buffer's file, the note will be opened.)  You can use
this to store TODOs and other notes about a file.

ekg opens web addresses in a browser using =browse-url= and everything else in
Emacs using =find-file=.

#+texinfo: @noindent
A final way to capture notes comes from a buffer that is viewing a list of
notes, in =ekg-notes-mode=.  You can call =ekg-notes-create=, which will capture
a new note with whatever tags (if any) are associated with the notes buffer.

#+texinfo: @noindent
To save any note that is being captured, press =C-c C-c= or call
=ekg-capture-finalize=.  To cancel, just kill the buffer.
** Templates
:PROPERTIES:
:CUSTOM_ID: templates
:END:
Ekg comes with a built-in way to have templates.  When you add a tag to a note,
ekg searches for notes with both the tag being added, and the tag "template".
Any note with those two tags will be added by default to the text of the buffer.

For example, if there is a note with tags "daily reflection" and "template",
with the text "What did you learn today?", adding the tag "daily reflection" to
a note will cause the text "What did you learn today?" to appear.  The parents
of tags are also searched, so the same thing will happen if the tag you add is
"daily reflection/morning" - it will get the template for "daily reflection" as
long as it exists.

The adding of templates happens whether intially when setting up the capture
buffer, or later when the user completes a tag.  Tags added without completion
won't trigger this behavior, since at the moment ekg will not be able to
understand that a tag has changed.

You can choose a tag other than "template" as the trigger for this templating
behavior, by customizing ~ekg-template-tag~.

This functionality is enabled through the function
=ekg-on-add-tag-insert-template= in the variable ~ekg-note-add-tag-hook~, and
can be turned off by removing it from that hook.

#+begin_src emacs-lisp
(remove-hook 'ekg-note-add-tag-hook #'ekg-on-add-tag-insert-template)
#+end_src
** Changing the initial tags of a note
The variable ~ekg-capture-auto-tag-funcs~ has a list of functions to call to add
tags.  Each function is called, and returns a list of tags (or ~nil~, the empty
list), which are all added to a new note.  By default, this variable has the
function =ekg-date-tag=, which returns the tag of today's date.  If you do not
want this, you can remove this function.  You can also add your own functions to
add the year, the week number, or any tag you feel is appropriate.
** Inline commands
:PROPERTIES:
:CUSTOM_ID: inlines
:END:
An inline command is a way to insert generated content into notes.  A command
has a representation, and can be evaluated.  The representation is an
s-expression limited to a subset of functions.  An example of a representation
is "My .emacs file: %(transclude-file \"~/.emacs.d/init.el\")".  When you are
capturing or editing the note, you can create this representation, or see one
already created.  When viewing the note in a notes buffer, the inline command is
evaluated and the results are inserted into the note.

There are two kinds of inline commands: a normal command, and a note command.  A
normal command can do anything, and takes the form "%(<command> <arg 1> <arg 2>
... <arg n>)".  In other words, this is just like an elisp function call, except
with a "%" in front.  When executing one of these we look for a function
starting with =ekg-inline-command-=.  So, for example, we have the following
commands available for use:

- =%(transclude-note id <numwords>)=: Include the contents of another note.
  =numwords= is optional, and controls the maximum number of words to include.
  If not included, there is no limit.
- =%(transclude-file filename <numwords>)=: Include the contents of a file.
  =numwords= functions the same here as in =transclude-note=.
- =%(transclude-website url <numwords>)=: Include the contents of a website.  As
  of now, no attempt is made to only include the "main content", so this is best
  suited to simple text sites that have content without any navigational
  elements.

These are defined in ~ekg-inline-command-transclude-note~, and so on.  A user
can define new commands just by creating new functions that fit this pattern.
All of these will be executed and content calculated every time the note
containing them is re-displayed.  Note that there is currently no automatic
refresh when the content being transcluded changes.

The other kind of inline command is a note command.  These function similarly to
normal inline commands, with the key difference that the form is now
"%n(<command> <arg 1> <arg 2> ... <arg n>)"; note the "n" in front.  The
difference here is that there is an implicit first argument that is the note
that is being displayed in the current context.  After that note argument "<arg
1>" and so on will be added.  These are used primarily for controlling the
read-only display of notes in notes lists.  The note commands are primarily
driven by types, with the idea that a note can have many types, and each type
has a note command that displays information related to that type.  Note
commands are defined in functions with the prefix =ekg-display-note-=.  The
following note commands exist:

- =%n(id <force>)=: Shows the ID of the note, if it is interesting.  Interesting
  mainly means it isn't a random-seeming ID that we normally generate for notes,
  and is instead some sort of resource.  If =force= is true, then show it
  whether it is interesting or not.
- =%n(text <numwords>)=: The text of a note (with any inline commands calculated
  and their results displayed inline).  =numwords= functions as noted above.
- =%n(tagged)=: The tags of a note.
- =%n(time-tracked <format-str>)=: The created and modified time of a note.
  =format-str=, if passed, controls how the times are formatted (see
  documentation for ~format-time-string~, default is ~%Y-%m-%d~).
- =%n(titled)=: The title of a note.
- =%n(other)=: A special note command that will substitute itself with all
  type-relevant note commands that haven't already appeared.  So, for example,
  if there is a type such as =person=, and a note has information with this
  type, that information will be shown in the =other= command, as if it was
  substituted by =%n(person)=.  However, if =%n(person)= already appears as a
  command, it will not add it again in the =other= command.

The =%n(id <force>)= is implemented in ~ekg-display-note-id~, =%n(text
<numwords>)= is implemented in ~ekg-display-note-text~, and so on.  All these
are designed to be useful for customizing the note display (see [[#customizing-note-display][Customizing note
display in ekg-notes-mode]]).  Because we want to have these possibly not insert
anything, each function must end with a newline if the content is likely to be
needing a line to itself.  The functions must always return a string.  Although
the default note commands are all based around types, a note command could be
anything that needs a note.

Inlines can be added by simply typing them, or a few special commands.
=ekg-edit-add-inline= will add an inline note or file.  For notes, it will
prompt to select a note by title or tag and then text.  For files, it will
prompt for the file name.  The other way is to use completion at point, by
typing ">t" and completing by notes with titles.  After completion, the ">t"
will be replaced with the correct =transclude-note= command that refers to the
titled note selected.  This is only useful for notes with titles, since they are
more easily selected by completion.
* Viewing tags or notes
There are several functions to view notes in various ways.  All of these show a
list of notes in read-only view, that can be navigated and interacted with.
This is a =ekg-notes-mode= buffer.

=ekg-show-notes-with-tag= will show all notes tagged with the given tag.

=ekg-show-notes-with-any-tags= will show all notes that have any of the tags given.

=ekg-show-notes-with-all-tags= will show all notes that have all of the tags given.

=ekg-show-notes-for-today= will show the notes taken today.

=ekg-show-notes-latest-captured= will show a number of notes from newest to
oldest.  The number is 20 by default, but can be changed by customizing
~ekg-notes-size~.

=ekg-show-notes-latest-modified= will show a number of notes from newest to
oldest, but by modification time, not by creation time.  The number is also 20
by default and can be changed by customizing ~ekg-notes-size~.

=ekg-show-notes-in-trash= will show the notes in the trash (see the [[#trash][trash]]
section for details on how this works).
** Commands in the notes buffer
The notes buffer is navigated via the following commands (the default binding is
also given):

=ekg-notes-tag= (=t=), open another notes buffer showing notes with one of the
tags of current note.

=ekg-notes-open= (=o=), edit the currently selected note.

=ekg-notes-delete= (=d=), trash the current note (or, if this is the trash list,
truly delete it).

=ekg-notes-browse= (=b=), open the resource attached to the current note, if it
exists, otherwise do nothing.

=ekg-notes-select-and-browse-url= (=B=), select from all the titles of URL
resources in the any of the notes, and browse the URL.

=ekg-notes-refresh= (=g=), refresh the list of notes in the current buffer, to
make sure any new notes or removed notes are updated in the list.

=ekg-notes-create= (=c=), capture a new note with all the tags associated with
the list.

=ekg-notes-next= (=n=), move selection to the next note.

=ekg-notes-previous= (=p=), move selection to the previous node.

=ekg-notes-any-note-tags= (=a=), open a new notes list showing any of the tags
that appear in the selected note.

=ekg-notes-any-tags= (=A=), open a new notes list showing any of the tags that
appear in any of the notes in the note list.  For example, if the buffer was
displaying notes with tag =emacs=, and there are two notes displayed, one with
tags =emacs= and =org-mode=, and the other with =emacs= and =ekg=, a new buffer
displaying notes with any of the tags =emacs=, =org-mode=, or =ekg= is created.

=ekg-notes-kill= (=k=), kill a note from the current view.  This only removes
the note from the current buffer; the database is not changed.  If the view is
refreshed, the note will come back.

=q= will kill the notes buffer.

Many of these commands use the notion that notes lists have associated lists of
tags.  That is the case for many commands, but not all.  For example,
=ekg-show-notes-latest-captured=, =ekg-show-notes-latest-modified=, and
=ekg-show-notes-in-trash= have no associated tags.
** Customizing note display in =ekg-notes-mode=
:PROPERTIES:
:CUSTOM_ID: customizing-note-display
:END:
The main way to customize displays is via the variable
~ekg-display-note-template~, which is a string that has inline commands in it
(normally inline note commands).  See the [[#inlines][inlines]] section for more details on
these commands.  Through changing this, the ordering or inclusion of various
type-related information can be configured, or extra text added, or anything,
really.

The variable ~ekg-format-funcs~ has functions to run to format what ekg displays
to the user.  Each format function runs in turn on a temporary buffer with the
note text in it, and can make whatever changes it needs to before the buffer's
contents are displayed in a note list.
* Magic tags
:PROPERTIES:
:CUSTOM_ID: magic-tags
:END:
Sometimes you want to have behaviors that are associated with particular tags.
For example, if some of your notes are in Chinese, you may want to tag them all
with the same tag.  Going further, it would be nice if all notes tagged with
"chinese" had your favorite Chinese input method on by default.  With magic
tags, you can enable this tag-based customization.

This works in a similar manner to [[#templates][templates]], except that a template tag only
takes effect when you add it, while a magic tag takes effect both when first
adding it and when editing a note with the tag.  But they also share the same
shortcoming: you must add the tag via completion to get its effects to run.  (It
will still take effect when editing the note though.)

Creating magic tags is also like creating templates.  You create a note and use
a special tag that indicates this tag is a magic tag.  That special tag is
"tag-defun" (but the name can be changed by customizing the variable
=ekg-function-tag=).  This tag is itself a "magic tag", and once you add it to a
note, the note will change to be in =emacs-lisp-mode=.  Notes co-tagged with
this will take effect for any notes with those co-tags (again, just like
templates).  For this reason, it's probably best to avoid having any date tags
co-tagged, since users probably don't want them to be magic tags.  To illustrate
the example that in this section, you could have a note with tags "chinese" and
"tag-defun".  This note could have the following content:

#+begin_src emacs-lisp
(set-input-method 'chinese-b5-quick)
#+end_src

#+texinfo: @noindent
In this example, once a note is added with "chinese", this function will be run,
and all subsequent editing of the note will have this function run.  Note that
there can be only one elisp expression in the note; if you have multiple, only
the first will be used.  It is not advised to have complicated elisp here, since
it is not amenable to debugging.  The code is run in the context of the note
buffer, after the text has been inserted.

For tags that are a hierarchy, each level in the hierarchy is tried in order,
from least specific to most specific.  So, for example, if the tag was
"chinese/writing practice", first we would try "chinese", apply any functions
found there, then try "chinese/writing practice", and apply any functions found
there.
* The trash
:PROPERTIES:
:CUSTOM_ID: trash
:END:

Notes deleted from note lists (=ekg-notes-mode=) buffers are not deleted
outright, but rather put in the trash.  There are two concepts here: trashed
tags, and trashed note.  A trashed tag is a tag with the prefix "trash/" added.
Such tags are ignored and not shown to users except when editing notes, at which
point the user can choose to remove the trash prefix to un-trash them.  When you
run =ekg-notes-delete= on a note, all its tags are trashed (i.e. prefixed with
"trash/").

If all of a note's tags are trashed, then the note itself is considered to be
trashed.  Trashed notes can be seen by calling =ekg-show-notes-in-trash=.  If
notes are deleted from this list via =ekg-notes-delete= again, they are deleted
permanently.  The function =ekg-notes-delete= will only permanently delete a
note if all its tags were previously trashed.  If you want to un-trash the note,
you can edit the note and remove the trash prefix from one or more of the tags.
* Links to ekg in org-mode
Both notes in ekg and certain note list buffers can be stored and linked to in
org-mode.  To store a link to a note, you have to edit that note and call
=org-store-link=.  That function can also be called in a =ekg-notes-mode= buffer
created by =ekg-show-notes-with-any-tags=.  Other list types currently will just
store their tags assuming the user wants a link to a list with any of the tags
in the list.
* Importing from org-roam
You can import your notes from org-roam.  This will turn all titles into tags,
and all links will become tags as well.  At the moment, this is done via
executing elisp, since importing can be fairly idiosyncratic, and ekg and
org-roam have different ways of expressing the same thing that you may want to
change.  It's best if you looked over =ekg-org-roam.el= and see what is going
on, but at least read the following description before manually executing
~(ekg-org-roam-import)~.

The import is idempotent, so it always will import to the same entities,
overwriting older data with new data.  If you want to update what is in ekg, you
can just rerun the import.  In the import, titles and links will be normalized
to ekg's tag format (they will be downcased and have any commas removed).  If
you have tags you want to turn into prefixes (which is a good idea for tags
widely applied, which essentially act as a categorization), you can add those
tags to the list at ~ekg-org-roam-import-tag-to-prefix~.  For example,

#+begin_src emacs-lisp
(setq ekg-org-roam-import-tag-to-prefix (append ekg-org-roam-import-tag-to-prefix '("idea" "person")))
#+end_src

Then, when a note is found that is tagged with "idea", but with title "emacs is
a powerful tool", then the title in org-roam will be turned into the ekg tag
"idea/emacs is a powerful tool", and anything linked to it will also get the
same prefix.
* Backups
By default, the ekg package will back up its database, using the backup
functionality built into the triples library.  The backup behavior is controlled
by ~ekg-default-num-backups~, set to =5= by default, and
~ekg-default-backups-strategy~, set to =daily=.  These are, on first use of ekg,
stored in the database itself, but it can be set again at any time by running:

#+begin_src emacs-lisp
(triples-backups-setup ekg-db ekg-default-num-backups ekg-default-backups-strategy)
#+end_src

The strategy can be one of the defaults of =daily=, =weekly=, =every-change=, or
=never=, and new methods can be defined as well.  See the implementation in
=triples-backups.el= for more information.
* Database maintenance
You may occasionally notice that certain tags are obsolete and have no notes, or
notes exist that are empty, or various other annoyances.  You can call
=ekg-clean-db=, which will:

- First, force a backup.
- Remove all tags with no uses.
- Remove notes with no text, or just a "*", which is something that often
  happens with org-mode buffers.

Tags may need to be renamed because the concept has changed in some way.  The
command =ekg-global-rename-tag= can quickly rename one tag to another globally
across the database, so all tags with the old tag now have the new tag.  (Note
that the new tag may already exist, in which case this operation cannot be
easily undone.)
* Customizing ekg with hooks
You can customize the behavior of ekg in a number of ways.

First, you can create your own schema to store your own data.  The hook
~ekg-add-schema-hook~ is called whenver the database is connected to.  At that
point, ekg adds all of its schema, and runs the hooks in this variable.  Adding
schema is idempotent, so it can be called any number of times without causing
problems.  Adding schema can be done by calling the triples library.  For
details on how to create schema, you can either look at the ekg implementation
for example, or the triples library README for an overview of how it works.

The ~ekg-note-pre-save-hook~ is called before saving a note, and
~ekg-note-save-hook~ is called after saving, but in the same database
transaction as the save.

The ~ekg-note-delete-hook~ is called when deleting a note.

The ~ekg-note-add-tag-hook~ is called when adding a tag, either via the initial
tags added to a new note, or tags added after completing a new tag in the note's
property list.
* Integration with ekg
The ekg package is designed to be easy to integrate with.  For example, if you
want to create a note automatically in one of your functions, you can write:

#+begin_src emacs-lisp
  (defun my/log-to-ekg (text)
    "Log TEXT as a note to EKG's date"
    (ekg-save-note (ekg-note-create :text text :mode 'text-mode :tags `(,(ekg-tag-for-date) "log"))))
#+end_src

#+texinfo: @noindent
If you wanted to re-use an existing note and append to it, you can do that as well.

#+begin_src emacs-lisp
(defun my/log-to-ekg (text)
  "Log TEXT as a note to EKG's date, appending if possible."
  (let ((notes (ekg-get-notes-with-tags (list (ekg-tag-for-date) "log"))))
    (if notes
        (progn
          (setf (ekg-note-text (car notes)) (concat (ekg-note-text (car notes)) "\n" text))
          (ekg-save-note (car notes)))
      (ekg-save-note (ekg-note-create :text text :mode 'text-mode :tags `(,(ekg-tag-for-date) "log"))))))
#+end_src

There isn't a special API, but the basic defuns such as ~ekg-save-note~,
~ekg-note-create-text~, ~ekg-get-notes-with-tags~, ~ekg-get-note-with-id~, along
with the struct ~ekg-note~ are good starting points.  Capturing notes in
different ways can be done by wrapping ~ekg-capture~, and is how functions such
as ~ekg-capture-url~ work.

#+texinfo: @noindent
If you add schema and you want the user to be able to modify it, you should
supply new alist entries to ~ekg-metadata-parsers~ and ~ekg-metadata-labels~.

#+texinfo: @noindent
Because inline commands exist, the complete text of a note should be retrieved
with ~ekg-display-note~.  The function ~ekg-note-text~, will only get the text
as stored, which is missing mode related text properties and any text generated
from inline commands.
* Extras
The ekg module can have any number of functionality additions.  These may appear
as other packages with other maintainers, but some are included as part of this
package.
** Embeddings
The embeddings functionality, for integration with an LLM, can be turned on by
requiring the ekg-embeddings file and enabling it, such as:

#+begin_src emacs-lisp
(require 'ekg-embedding)
(ekg-embedding-generate-on-save)
#+end_src

This module contains functionality to explore similar notes and search using
techniques associated with large language models.  Embeddings let you do
searches at a semantic level, based on an understood meaning that is separate
from the words used.  For example, if I have a note with a recipe for linguini,
embeddings will let me see that it is similar to notes about spaghetti, and not
similar to notes about cold fusion.  Because the search is not based on words,
but meaning derived from those words, notes that describe the same thing in two
different languages should be very similar.  In ekg these let you find notes
similar to a current note, or in fact any buffer.  You can also do a query via
embeddings.

The idea behind an embedding is that it is an abstract representation of text,
represented as a multi-dimensional vector.  Because it is just a vector, you can
compare the distance between different embeddings, and embedding vectors that
are similar should represent similar concepts.  This can be used to find similar
notes, but also to search, where the search string is transformed into an
embedding.

The embedding interfaces with your preferred LLM provider via the =llm= package.
This package allows the user to define their preferred llm backends, which will
be stored in ~ekg-llm-provider~.  Please see the [[https://github.com/ahyatt/llm][LLM module project page]] for a
complete description on how to do this, but an example would be the following:

#+begin_src emacs-lisp
(use-package ekg
  :init
  (require 'llm-openai)  ;; the specific LLM provider must be required
  (require 'ekg-embedding)
  (ekg-embedding-generate-on-save)
  (let ((my-provider (make-llm-openai :key "my-openai-api-key")))
    (setq ekg-llm-provider my-provider
          ekg-embedding-provider my-provider)))
#+end_src

The embedding provider must be the same for all notes.  If you want to switch to
a new provider, you will need to call =ekg-embedding-generate-all= with a prefix
argument (=C-u M-x ekg-embedding-generate-all=), which will regenerate all
embeddings asynchronously.  The embedding provider does not have to be the same
as the LLM provider (if you also use the [[#llm][LLM]] add-on.)  Also note that the
provider will get the text of all your notes, so if that bothers you, do not use
any provider on a server.

<<<<<<< HEAD
Once you have this set up, and you have already called ~(require
'ekg-embedding)~ and ~(ekg-embedding-generate-on-save)~ you can call =M-x
ekg-embedding-generate-all=.  This may take a long time as each embedding has to
be generated separately with its own API call.  Once you've done this, you can
call, in =ekg-notes-mode=, =ekg-embedding-show-similar= to get a list of similar
notes.  You can also call =ekg-embedding-search= to perform a search over your
notes using embeddings.  In any buffer, you can call
=ekg-embedding-show-similar-to-current-buffer= to show notes similar to whatever
the text is in the current buffer.

The variable =ekg-embedding-text-selector= has a function that will pre-process
all text that is sent for embeddings.  The default value is
=ekg-embedding-text-selector-initial=, which will estimate the size of the
tokens sent and limit the text to the first 8k tokens.  Right now the function
is tuned to the limits of Open AI's embedding framework, and a different
function may be needed for other embedding APIs.
=======
Once you have this set up, and you have already called ~(require 'ekg-embedding)~
and ~(ekg-embedding-generate-on-save)~ you can call =M-x
ekg-embedding-generate-all=. This may take a long time as each embedding has to
be generated separately with its own API call. Once you've done this, you can
call, in =ekg-notes-mode=, =ekg-embedding-show-similar= to get a list of similar
notes. You can also call =ekg-embedding-search= to perform a search over your
notes using embeddings. In any buffer, you can call
=ekg-embedding-show-similar-to-current-buffer= to similar notes to whatever the
text is in the curent buffer.

The variable =ekg-embedding-text-selector= has a value that is a function that
will pre-process all text that is sent for embeddings. The default value is
=ekg-embedding-text-selector-initial=, which will estimate the size of the tokens
sent and limit the text to the first 8k tokens. Right now the function is tuned
to the limits of Open AI's embedding framework, and a different function may be
needed for other embedding APIs.
>>>>>>> 4dd09005

If you would like to stop generating embeddings for notes in a session, you can
call ~(ekg-embedding-disable-generate-on-save)~.
** Logseq
:PROPERTIES:
:CUSTOM_ID: logseq
:END:
ekg can sync with logseq, a PKMS application that can run on a laptop or phone.
Logseq is particularly convenient as a way to view or enter notes on your phone,
and various synchronization solutions exist to sync local files with your phone.
Because ekg and logseq have different designs, these apps are not perfectly
compatible.  The ekg and logseq syncing is designed to favor ekg's system when a
conflict arises.

There are two ways to use logseq with ekg.  One is maintaining logseq as an
export-only copy of ekg data, where you don't plan to modify anything in logseq,
just using it to access your notes on other platforms.  Exporting from ekg is
destructive, though, so without an initial import, *exporting will overwrite
logseq files with data from ekg, so it may destroy data*.  The other way is to
sync bidirectionally.  This starts by importing anything from logseq that has
never been imported before, and then writing ekg's data on top.  This will
preserve data, but will lose the initial ordering of pages.  Both of these
methods, then, will significantly impact your logseq notes.  *It is highly
advised to back up your logseq files before starting*.

To export to logseq, start by requiring the =ekg-logseq= module and setting up
~ekg-logseq-dir~, which points to the base directory of your logseq data (where
there is a "pages" and "journals" directory):
#+begin_src emacs-lisp
(require 'ekg-logseq)
(setq ekg-logseq-dir "~/my/logseq")
#+end_src

If you wish to maintain logseq as a read-only copy of ekg, just run
=ekg-logseq-export= when you wish to export data.  This currently may take a few
seconds to a minute, depending on how much data you have.  We attempt to not
write any files that are unchanged.  To have a bidirectional synchronization,
run =ekg-logseq-sync=, which will first import data from logseq, then export
data.

*** Exporting
When exporting, it's important to understand the differences between ekg and
logseq.  Logseq is organized by pages, where one page is one file.  Within the
page there are many sections, which can be individually referenced.  The ekg
integration treats logseq pages like ekg tags, and logseq sections like ekg
notes.  In logseq, the user mostly sees one page at a time.  In ekg, notes are
shown in a variety of contexts, mostly tag related, but not always.  In logseq,
a note lives in one page and is referenced from other pages.  In ekg, each note
has its own identity and is tied to other notes solely via the tags it shares
with them.  To compensate for this difference, we export notes based on their
first non-date tag as the page where the text will apear, and reference other
tags, where they will appear as backlinks.  In addition, in org-mode, notes in a
page appear as top-level outlines, which are supposed to have text for the
outline node.  If there is an ekg note with a title, the title will appear as
the text, otherwise the outline node will just read "Untitled note".  Because
this initial headline is where various properties are stored, and is followed
immediately by tags, it makes sense that this is a title instead of just part of
the content.

#+texinfo: @noindent
For example, take the following note:
#+begin_example
Tags: date/2023-04-05, ekg, logseq

ekg can export into logseq!
#+end_example

#+texinfo: @noindent
This will be exported into "pages/ekg.org":

#+begin_example
,#+title: ekg

,* Untitled note
:PROPERTIES:
:ID: 33134561605
:EKG_HASH: 89471eadbd7cc56b088f5513c11f68cb1d11d045
:END:
#[[2023-04-05]] #[[logseq]]
ekg can export into logseq
#+end_example

#+texinfo: @noindent
Each node points to its ID which is from ekg (but, if it was originally
imported, the ekg ID might originally be from logseq).  We also encode the hash
of the exported data.  This is to keep track of what was exported, so we do not
re-import it unless it has changed.  For now, even if the data is changed, it is
not re-imported.  Files for "pages/logseq.org" and "journals/2023-04-05" will
also be created, although they won't have any content from this note.

#+texinfo: @noindent
When exporting, inline commands (see [[#inlines][inlines]] section), are evaluated before
exporting to logseq, with the exception of note transclusions, which turn into
logseq embeds to the same ID.  So, other kinds of transclusions or any other
commands will evaluate to whatever text they normally evaluate to when viewing
the note before exporting to logseq.  For example, if the note has a file
tranclusion inline command, the file contents will be exported to logseq.
Logseq embeds are roughly equivalent to note transclusions, but only roughly,
since a key difference is that logseq embeds occupy their own lines and appear
visually distinct, and ekg transclusions don't.  Because of this, some
formatting strangeness between the two may happen.
*** Importing
#+texinfo: @noindent
Imports from logseq will return all top-level items as separate notes.  So, for
example, assuming we're reading from the logseq file "pages/logseq.org":

#+begin_example
,* This is my first time trying logseq  #testing
,* The org compatibility here is especially nice  #org

   It really helps me feel comfortable in using the various formatting options I had gotten used to.
#+end_example

#+texinfo: @noindent
This will turn into two notes, one that has text "* This is my first time trying
logseq #testing", and with tags =logseq=, and =testing=, and the other with the
rest of the text, with the tags =logseq= and =org=.

#+texinfo: @noindent
There are a few things to be aware of.  In logseq, any level of the hierarchy
can have an id and be referenced separately.  In ekg, we don't support notes
inside of other notes, so these will be imported in the context of the parent
note, and won't be available to reference as its own separate note.  Also,
logseq has other functionality not supported by ekg, such as queries and
potentially anything provided by plugins.  These will be imported as-is to ekg,
but without any corresponding functionality.

#+texinfo: @noindent
Logseq embeds are imported as note transclusions.
** LLM
:PROPERTIES:
:CUSTOM_ID: llm
:END:
#+texinfo: @noindent
The ekg-llm module provides a second way to use large language models (LLMs)
with ekg, separately from the ekg-embeddings integration.  While the
ekg-embeddings module lets you find notes based on their meanings, the ekg-llm
module lets you prompt an LLM with the contents of a note, and then capture the
LLM's response in the note.

As with ekg-embeddings, this is based on the =llm= package, which allows the
user to define their preferred llm backends, which will be stored in
~ekg-llm-provider~.  Please see the [[https://github.com/ahyatt/llm][LLM module project page]] for a complete
description of how to do this, but an example would be the following:

#+begin_src emacs-lisp
(use-package ekg
  :init
  (require 'llm-openai)  ;; the specific LLM provider must be required
  (let ((my-provider (make-llm-openai :key "my-openai-api-key")))
    (setq ekg-llm-provider my-provider
          ekg-embedding-provider my-provider)))
#+end_src

The embedding and LLM providers can be different.  The LLM provider can change
at will, while the embedding provider must be the same for all embeddings in the
database.
*** Augmenting notes with LLM output
To send a note to an LLM and capture its response, call
=ekg-llm-send-and-append-note=, which is by default bound to =[C-c .]=.  A
prefix argument (=[C-u C-c .]=) will let you edit the prompt before it is sent.
The output from the LLM is appended at the end of the note, in a special
section.

In addition to the contents of the note, ekg will construct a larger prompt for
the LLM.  The default prompt is a fixed string you can configure in
~ekg-llm-default-prompt~.  But alternatively, you can create alternative prompts
for different ekg tags in the same way that [[#templates][templates]] work, by creating a note
tagged with "prompt" and any other tag (the special "prompt" tag can be changed
by customizing ~ekg-llm-prompt-tag~).  The alternate prompt is created by
appending all "prompt"-tagged notes.  Note that, as with templates, hierarchical
tags can have prompts attached at any or all levels of the hierarchy.

To take an example, imagine that you have a note tagged with =prompt= and
=recipe=, containing a prompt saying the LLM should imagine itself an authority
on cooking and provide you helpful tips to improve your recipes.  You then
create a note with a child tag of =recipe=, let's say =recipe/monkfish=, with
some details of your attempt to cook monkfish, and then hit =[C-c .]=.  Because
=recipe= is a parent of =recipe/monkfish=, ekg-llm will use this prompt instead
of the default one, and will also append your note, and place the LLM's response
in a special section at the end of your note.  For example:

#+begin_example
Making monkfish again.  It is thick but tends to be wet and hard to get a good
sear on.  Maybe I should sous vide it and then blast it with the searzall torch?

#+BEGIN_LLM_OUTPUT
Monkfish can indeed be challenging to sear properly due to its high water
content.  Sous-vide cooking followed by searing with a torch can be a great
technique to achieve the desired result.  The sous-vide process will help to cook
the fish evenly and retain moisture, while the searzall torch can give it a
beautiful caramelized crust.  Just be sure to pat the fish dry before searing for
better browning and use high heat to quickly sear the exterior without
overcooking the inside.  Happy cooking!
#+END_LLM_OUTPUT
#+end_example

Instead of appending, the note can be replaced with the output of the LLM by
using =ekg-llm-send-and-replace-note= which is bound to =[C-c ,]=.  As with the
append command, using a prefix argument will let you edit the prompt before
sending it.

All prompts sent from a note in org or markdown modes have a prelude that notes
the format of the input and expected output.
*** Using ekg notes as prompts
ekg notes are especially well suited for LLM prompting, both because of the
ability to create prompts for different tags, and the ability to transclude one
note's contents within another note.  While each "prompt"-tagged note should
work as a standalone LLM prompt, it may be helpful to build up a set of partial
prompts that you can share among many full prompts using transclusion.

For example, imagine a prompt that is designed to give an Aristotelian response
to a note.  A note with tags "aristotle" and "prompt" could have the basics:
"You are Aristotle.  Give a response to the note using Aristotle's writing style
and ideas, referencing existing works when possible."  But perhaps you also want
some standard behaviors found in other prompts, such as a prompt to encourage
the LLM to ask you questions when appropriate.  There may be many prompts in
which that sub-prompt may be applicable.  You can use transclusion [[#inlines][inlines]] for
this, adding the transclusion to the appropriate part of the prompt.  You can
then iterate on each sub-part, trying to get the best behavior.

Additionally, transclusion or other inline commands could help in other ways in
forming the prompt, by sharing your schedule, or your current org agenda items
as context to the LLM when it is necessary.  These advanced uses will require
inline commands that are not part of the base ekg package, but once written,
they can be seamlessly used in prompts.
*** Querying your ekg database
If you also use embeddings, you can use the interactive function
=ekg-llm-query-with-notes= to find your notes that best match a query, and send
the LLM a prompt consisting of those notes.  This essentially will let your
notes act as a natural language queryable knowledge base.  It will work for
queries in which you have the relevant information.  The answer to the query
will appear in a new buffer.

The initial part of the prompt instructing the LLM for this case is defined in
=ekg-llm-query-prompt-intro=.  This can be changed to tune how the LLM responds
to the query.

Note that anything in your database could potentially be retrieved and sent to
the LLM, so if you have notes that you consider too private to send for
processing, you may not want to use this.
* Design
** The triple database
The ekg package uses the triples package to interface with a sqlite database.
The reason a database is useful, even for text, is because databases are
extremely fast, very flexible, and extremely easy to change.  In general, the
less your data looks like just files with text in them, the more a database
makes sense.  In ekg, we can separate the notion of tags from the text, which
makes writing functions such as =ekg-global-rename-tag= trivial, and the
execution extremely fast.

The decision to use the triples package, though, is related to a different
design choice.  In a triple-based system, there's only one database table with
four columns, a =subject=, =predicate=, =object=, and =properties=.  One way to
think of this schema is that it defines links of different types from a subject
to an object.  This is combined with a schema, itself defined in triples.  The
triples define that subjects can have types, and those types can have
properties.  Those properties are expressed in this triple format.  In ekg, the
subjects correspond to the IDs of the notes, or tags.  Subjects can have
multiple types, and data is factored into types that belong together, with a
specific meaning.  To give an example, listing out the data for a note might
look something like:

#+begin_example
33204698034|base/type|tagged|()
33204698034|tagged/tag|"date/2022-11-06"|(:index 0)
33204698034|tagged/tag|"lentil stew"|(:index 1)
33204698034|base/type|text|()
33204698034|text/text|"Made a great lentil stew with dried porcini mushrooms and delicata squash."
33204698034|text/mode|org-mode|()
33204698034|base/type|time-tracked|()
33204698034|time-tracked/creation-time|1667787928|()
33204698034|time-tracked/modified-time|1667787986|()
#+end_example

In this example, =33204698034= is the ID for this note.  It has a type
(=base/type=), of =tagged=, which means this is something that has tags.  The
tags are a list, so the properties contain their index in the list.  Because
each one is stored individually, we can easily find all entities with each tag,
by querying on all subjects with a particular object value.  This is how reverse
links work in the triples package.  In this case, there are two tags,
"date/2022-11-06", and "lentil stew".  The note comes from another type, =text=.
And yet another important property, the modification time, is on yet another
type, =time-tracked=.  These are all independent.  It is possible to have
subjects that have tags but not text, although this doesn't happen currently in
ekg.  It's also possible to have any object have a creation and modified time.

Using a triples scheme has the advantage that it is very easy to integrate with.
All data is very "flat", without having to worry about tables and their schemas.
The uniformity means that it lends itself well to integrations, which typically
would provide a new type and new data.  The disadvantage is that it is typically
less efficient to query, at least for more complicated queries.  On databases
that typically will be used with ekg, this should be not noticeable.

IDs, stored as subjects, can be resources.  This is useful when we want to store
data about some unique thing, such as an URL.  Because triples define a graph,
every object can be a subject.  For an example, if some data in the graph has a
value of "http://emacs.org", then we can attach more data to that value, such as
tags, notes or anything else.  This is how we store notes about web pages
(=ekg-capture-url=).  Having IDs that are meaningful is also useful to enforce
unique data, and force that data isn't duplicated.  For example, with this
design, you couldn't have both a "tag" entity and a "page" entity that are
separate: if they are the same object value, they will be the same subject, with
the same ID.  This leads, in our opinion, to a better design.  Also it's useful
to note that IDs can be anything, even different types of objects.  Integers,
strings, symbols.  This is useful, because objects can be anything.  Because of
the design of the triple database, all data can be expanded on with their own
data, and that data itself expanded on.  This seems like a useful property to
have for a personal knowledge system.
** The metadata section
Because the user may want to modify or create both the text and other database
properties at the same time, we use a single buffer that lets the user do both.
Because of this design choice, we have to divide the buffer up into two
sections: a metadata section and the text section.  The metadata section is on
top, and has a specific format.  Because of this, some =org-mode= functions may
not work correctly, because they assume the whole buffer is an org-mode file.
Without this design, however, it isn't clear how the user could easily see and
modify everything they need.  Theoretically, having another window might work,
but this would add other complications: the user might not want several windows,
the user might select or bury one of them, and more.  There isn't an obvious
ideal solution.  It's possible that the design of the capture/edit buffer may
change in the future to fix some of the issues we see with the current
implementation.<|MERGE_RESOLUTION|>--- conflicted
+++ resolved
@@ -752,7 +752,6 @@
 provider will get the text of all your notes, so if that bothers you, do not use
 any provider on a server.
 
-<<<<<<< HEAD
 Once you have this set up, and you have already called ~(require
 'ekg-embedding)~ and ~(ekg-embedding-generate-on-save)~ you can call =M-x
 ekg-embedding-generate-all=.  This may take a long time as each embedding has to
@@ -769,24 +768,6 @@
 tokens sent and limit the text to the first 8k tokens.  Right now the function
 is tuned to the limits of Open AI's embedding framework, and a different
 function may be needed for other embedding APIs.
-=======
-Once you have this set up, and you have already called ~(require 'ekg-embedding)~
-and ~(ekg-embedding-generate-on-save)~ you can call =M-x
-ekg-embedding-generate-all=. This may take a long time as each embedding has to
-be generated separately with its own API call. Once you've done this, you can
-call, in =ekg-notes-mode=, =ekg-embedding-show-similar= to get a list of similar
-notes. You can also call =ekg-embedding-search= to perform a search over your
-notes using embeddings. In any buffer, you can call
-=ekg-embedding-show-similar-to-current-buffer= to similar notes to whatever the
-text is in the curent buffer.
-
-The variable =ekg-embedding-text-selector= has a value that is a function that
-will pre-process all text that is sent for embeddings. The default value is
-=ekg-embedding-text-selector-initial=, which will estimate the size of the tokens
-sent and limit the text to the first 8k tokens. Right now the function is tuned
-to the limits of Open AI's embedding framework, and a different function may be
-needed for other embedding APIs.
->>>>>>> 4dd09005
 
 If you would like to stop generating embeddings for notes in a session, you can
 call ~(ekg-embedding-disable-generate-on-save)~.
