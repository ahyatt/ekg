--- conflicted
+++ resolved
@@ -74,15 +74,12 @@
 #+end_src
 * Changelog
 ** Version 0.7.0
-<<<<<<< HEAD
 - Add incremental search with =ekg-search=.
 - Add formatting options for ekg note templates.
-=======
 - Added =ekg-show-notes-for-query= using =triples-fts=.
 - Speed up for LLM calls with notes as context
 - Support multiple values in =ekg-llm-providers= so that they can be chosen from.
 - Ensure SQL connection and schema for embedding calls.
->>>>>>> eb79cc31
 ** Version 0.6.4
 - Fix display of extended structured data in notes.
 - Add contrib directory and =ekg-email= as a contribution to import emails to notes in a structured way.
@@ -525,7 +522,9 @@
   substituted by =%n(person)=.  However, if =%n(person)= already appears as a
   command, it will not add it again in the =other= command.
 
-The formatting options can be left out, as can =numwords=, for the default implementation.  However, if you want to control the formatting, there is a set of formatting options that exist.  That set is currently just one option: =oneline=, which signifies the results must be on one line only.  To see an example of this in use, see ~ekg-oneliner-note-template~.
+The formatting options can be left out, as can =numwords=, for the default implementation.  However, if you want to control the formatting, there is a set of formatting options that exist.  That set is:
+  - =oneline=, the results must be on one line only.  To see an example of this in use, see ~ekg-oneliner-note-template~.
+  - =plaintext=, the result must not have any string properties.
 
 The =%n(id <force>)= is implemented in ~ekg-display-note-id~, =%n(text
 <numwords>)= is implemented in ~ekg-display-note-text~, and so on.  All these
