--- conflicted
+++ resolved
@@ -75,12 +75,9 @@
 * Changelog
 ** Version 0.6.3
 - Fix issue in trying to get a single-valued item to show up in the metadata line.
-<<<<<<< HEAD
 - Remove the never-used named, email, and person schema.
-=======
 - Fix issue with tag completions triggering incorrectly if they contained spaces.
 - Fix error when displaying unknown schema.
->>>>>>> f8e2f776
 ** Version 0.6.2
 - Add export to [[https://github.com/protesilaos/denote][denote]] (by [[https://github.com/jayrajput][Jay Rajput]])
 ** Version 0.6.1
