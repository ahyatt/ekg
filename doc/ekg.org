--- conflicted
+++ resolved
@@ -58,13 +58,10 @@
 #+end_src
 * Changelog
 ** Version 0.4
-<<<<<<< HEAD
 - Added "magic tags", tags that cause elisp to be executed.  See the [[#magic-tags][magic tags]] section for more detail.
-=======
 - Added ability to save in-progress notes.
 ** Version 0.3.2
 - Upgrade to triples version 0.3.2, which contains important bug fixes.
->>>>>>> 3f2e6a35
 ** Version 0.3.1
 - Upgrade to triples module 0.3, which changes how integers are stored in the built-in sqlite (for users of Emacs 29+).  Users of sqlite will have their database automatically upgraded.  A backup will always be made beforehand - you may want to find it (alongside your normal emacs backups), and make sure to keep it around in case the upgrade went wrong in some way.  *Important: if you created your database before this version on the built-in sqlite, and afterwards switched to emacsql, you must switch back to the built-in sqlite for the upgrade.*
 - Store the ekg version in the database so we know when we need to do updates in the future.
