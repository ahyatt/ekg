--- conflicted
+++ resolved
@@ -73,22 +73,15 @@
 (require 'ekg)
 #+end_src
 * Changelog
-<<<<<<< HEAD
-=======
 ** Version 0.4.3
 - Added autoloads
 - Fixed issue that could occur when saving with malformed buffers.
->>>>>>> 4dd09005
 ** Version 0.4.2
 - Switch LLM chat output to streaming when available.
 - Fix inclusion of title-based transclusion ">t", which included the "t" as part of the completion.
 - Fix tag renaming possibly causing duplication.
 - Ensure renamed tags are normalized.
 - Support metadata where fields are specified via multiple property lines and make "title" such a field, so now titles can have commas.
-<<<<<<< HEAD
-- Add new cleanup: =ekg-clean-propertized-text=, run on =ekg-clean-db=.
-=======
->>>>>>> 4dd09005
 ** Version 0.4.1
 - Fix issues using default emacs in-buffer completion, and allowing completion in places we shouldn't.
 - Add =ekg-embedding-generate-on-save= and =ekg-embedding-disable-generate-on-save= to turn off generating embeddings for notes.
@@ -759,7 +752,6 @@
 provider will get the text of all your notes, so if that bothers you, do not use
 any provider on a server.
 
-<<<<<<< HEAD
 Once you have this set up, and you have already called ~(require
 'ekg-embedding)~ and ~(ekg-embedding-generate-on-save)~ you can call =M-x
 ekg-embedding-generate-all=.  This may take a long time as each embedding has to
@@ -776,24 +768,6 @@
 tokens sent and limit the text to the first 8k tokens.  Right now the function
 is tuned to the limits of Open AI's embedding framework, and a different
 function may be needed for other embedding APIs.
-=======
-Once you have this set up, and you have already called ~(require 'ekg-embedding)~
-and ~(ekg-embedding-generate-on-save)~ you can call =M-x
-ekg-embedding-generate-all=. This may take a long time as each embedding has to
-be generated separately with its own API call. Once you've done this, you can
-call, in =ekg-notes-mode=, =ekg-embedding-show-similar= to get a list of similar
-notes. You can also call =ekg-embedding-search= to perform a search over your
-notes using embeddings. In any buffer, you can call
-=ekg-embedding-show-similar-to-current-buffer= to similar notes to whatever the
-text is in the curent buffer.
-
-The variable =ekg-embedding-text-selector= has a value that is a function that
-will pre-process all text that is sent for embeddings. The default value is
-=ekg-embedding-text-selector-initial=, which will estimate the size of the tokens
-sent and limit the text to the first 8k tokens. Right now the function is tuned
-to the limits of Open AI's embedding framework, and a different function may be
-needed for other embedding APIs.
->>>>>>> 4dd09005
 
 If you would like to stop generating embeddings for notes in a session, you can
 call ~(ekg-embedding-disable-generate-on-save)~.
