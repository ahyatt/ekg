#+title:                 ekg, the Emacs Knowledge Graph
:PREAMBLE:
author:                Andrew Hyatt
#+email:                 ahyatt@gmail.com
#+language:              en
#+options:               't toc:nil author:t email:t num:t
#+startup:               content
#+texinfo_filename:      ekg.info
#+texinfo_dir_category:  Emacs
#+texinfo_dir_title:     EKG: (ekg)
#+texinfo_dir_desc:      A note taking application for emacs using sqlite
#+texinfo_header:        @set MAINTAINER Andrew Hyatt
#+texinfo_header:        @set MAINTAINEREMAIL @email{ahyatt@gmail.com}
#+texinfo_header:        @set MAINTAINERCONTACT @uref{mailto:ahyatt@gmail.com,contact the maintainer}

#+texinfo: @insertcopying
:END:

This is the ekg manual, which describes the operation and customization of the ekg package. All information here is relevant to the released version only.

The README is also informative, has screenshots, and can be found in the source and in the git repository, which is at https://github.com/ahyatt/ekg.

#+toc: headlines 4

* Introduction
The ekg module is a simple but opinionated note taking application, for emacs.
It is a substitute for such other emacs applications such as org-roam or denote.
ekg stands for /emacs knowledge graph/.

Data is completely stored in a sqlite database. Notes are organized around tags,
and you can view many notes by looking at one or more tags. This provides a
read-only view of various notes, which you can navigate between and choose to
edit in a separate buffer.

The editing of notes combines the editing of the text of the note with various properties stored in the database such as the tags of the note.
* Installation
** Sqlite dependency
If using Emacs version 29, you are likely have =sqlite= as a library compiled into Emacs.  Versions prior to the use =emacsql= for access to sqlite.  If you are using a pre-Emacs 29 version, you need to have =sqlite= installed on your system.
** Installing via Melpa
This is the easiest and recommended way to install ekg. If you have not set up Melpa yet, follow the instructions at https://melpa.org/#/getting-started.

There is no need to use Melpa Stable, because development happens in a branch and is not integrated until it is deemed stable. When bugs are discovered, fixes are pushed to the main branch soon, so it is usually a good idea to keep your version up to date.

There are many ways to use Melpa to download ekg, but using =use-package= is the easiest way, and recommended because it allows you to get the pacakge and configure it in one place.  An example use is below.

#+begin_src emacs-lisp
(use-package ekg
  :bind (([f11] . ekg-capture)))
#+end_src
** Installing by hand
If you wish to install by hand, you need to make sure to install the triples library, found in GNU ELPA, and at https://github.com/ahyatt/triples.

Clone the ekg library, from whatever branch you would like to use (=main= corresponds to the release version, and =develop= is where development of the next version happens). Add your source directory and require ekg. The following is an example assuming you cloned ekg into =~/src/ekg=, and the triples library is already installed.

#+begin_src emacs-lisp
(add-to-list 'load-path "~/src/ekg")
(require 'ekg)
#+end_src
* Changelog
** Version 0.4
- Added ability to save in-progress notes.
<<<<<<< HEAD
- Added "magic tags", tags that cause elisp to be executed.  See the [[#magic-tags][magic tags]] section for more detail.
- Added ekg-llm, a separate module, so LLMs can append to or rewrite notes, using other notes as prompts.  As with ekg-embeddings, a Open API key is required.
=======
- Added =ekg-capture-file= to save notes associated with a file, or go that same note.
>>>>>>> aacb1d53
- Improved =ekg-clean-db= to fix bugs and change empty-note deletion logic.
- Improved =ekg-embedding= package to make it more robust to missing embeddings (like what can happen if you save notes without loading the package first).
- Added commas to the tag header.
- Made separator in =ekg-capture-mode= and =ekg-edit-mode= customizable.
- Fixed display of org notes to have properly formatted links and images.  Links can be opened with =[C-c o]=.
- Fixed bug where in embedding search and buffer similarity, the highest match was discarded.
- Fixed bug in title transclusion for company users.

  Thanks to contributors [[https://github.com/Gleek][Gleek]] and [[https://github.com/qingshuizheng][Qingshui Zheng]].
** Version 0.3.3
- Fix native compilation errors.  Upgrade to triples version 0.3.5, which contains more important bug fixes.
** Version 0.3.2
- Upgrade to triples version 0.3.2, which contains important bug fixes.
** Version 0.3.1
- Upgrade to triples module 0.3, which changes how integers are stored in the built-in sqlite (for users of Emacs 29+).  Users of sqlite will have their database automatically upgraded.  A backup will always be made beforehand - you may want to find it (alongside your normal emacs backups), and make sure to keep it around in case the upgrade went wrong in some way.  *Important: if you created your database before this version on the built-in sqlite, and afterwards switched to emacsql, you must switch back to the built-in sqlite for the upgrade.*
- Store the ekg version in the database so we know when we need to do updates in the future.
- Remove older database updates that should no longer be needed.
- Ensure we always are connected to the database before any call to the database happens.
- Make ekg-close interactive.
- Fixes to ignore bad embeddings which otherwise would cause errors.
- Added the ability to kill notes in a notes view, which does not change the database, it only alters the view.  Thanks to Jay Rajput for the contribution!
- Fix for tag cleanups, which were sometimes not cleaned up if the tag had other data (such as embeddings).
- Added variable =ekg-embedding-text-selector= with a default function so that large notes can have their embeddings taken.
- Added =ekg-get-notes-with-title=, which is offered as a useful function for clients.
** Version 0.3
- Added inline commands, see the [[#inlines][inlines]] section for more detail.
- Added customization of note display, using inline commands.
- Added logseq import / export in its own module, and removed it from the =ekg-org-roam= module.  See the [[#logseq][logseq]] section for more details.
- Improve window management, now we play nicer with customized window configuration, and now opening a list of notes will also switch to that window.
- Improved metadata overlay look and function, it now looks just like =message-mode=, which hopefully will help with people's intuitions on how it works.
- Added a blank line between notes in notes list buffers, for a cleaner look.
- Renamed =ekg-rename-tag= to =ekg-global-rename-tag= to clarify this isn't for changing an individual tag in a note.
- Added arg prefix behavior to =ekg-notes-delete= to allow deleting notes without a warning.
- Made =ekg-capture= have unique buffer names, so the user can capture multiple notes at the same time.

Thanks especially to users and contributors: [[https://github.com/jayrajput][Jay Rajput]], [[https://github.com/qingshuizheng][Qingshui Zheng]], And [[https://github.com/cuprum][cuprum]].
** Version 0.2.1
- Removed =ekg-notes-remove=, which removed one or more tags from a note from a note list buffer.
- New keybinding, "q" in the notes buffer, which kills the buffer (thanks to Jay Rajput for the idea).
** Version 0.2
- Added hooks ~ekg-add-schema-hook~, ~ekg-note-pre-save-hook~, ~ekg-note-save-hook~, ~ekg-note-delete-hook~, and ~ekg-note-add-tag-hook~  to enable customization.
- New commands =ekg-show-notes-latest-captured=, =ekg-show-notes-latest-modified=, for showing notes created or modified recently.
- Introduced variable ~ekg-notes-size~ to control the default page size for limited views such as =ekg-show-notes-latest-captured=.
- Added templating.
- Added embedding as an optional add-on, to enable note similarity and note search; requires an account at OpenAI or similar embedding provider.
- Added new function ~ekg-active-notes~ to easily get all non-trashed notes.
- Improved ability to have note list buffers that have flexible titles and operation, notably improving the =ekg-show-notes-in-trash= command.
- Standardized buffer names for =ekg-notes-mode= buffers, which all are prepended with "ekg" and surrounded by asterisks, to denote that they are non-file-based.
- Added the documentation you are reading right now.
- Fixed bug interfering with completion at the beginning of the tag property line.
- Fix for ~ekg-notes-refresh~ incorrectly calling ~ekg--show-notes~.
* Database
By default, ekg uses the default triple database, which is set in the variable ~triples-default-database-filename~. The default value of this is =~/.emacs.d/triples.db=.  You can specify a different name if you want the ekg database to be not shared with any other user of the triple package, by customizing the variable ~ekg-db-file~. When this is ~nil~, it uses the filename up to the triples package.
* Concepts and data model in ekg
The ekg package is built on a flexible database scheme called "triples", where everything is stored as a graph structure; a subject, a predicate, and an object. The implication for the ekg package is that new kinds of data is easy to add, and lives alongside other data. Values of properties, stored as "objects" can themselves have values by adding data where the same value is the "subject". If you plan to do extensive integration work in elisp, it will help to understand these concepts, and the best way to do so is reading the triples package README.

For notes, we can think of the subject of the triples as an ID. Notes are created, and have the following types by default, with the type having properties.
  - =tagged=: Tags
  - =text=: Text, it's major mode, and any inline commands.
  - =time-tracked=: Creation time and modification time
  - =titled=: Title

The ID for notes is by default an integer UUID. However, you can have notes about anything. In EKG an ID can be a resource identifier as well, such as a URL.  When this happens, the ID is the data interesting in its own right.

Tags may have spaces, but cannot have commas, which are used to separate them when showing them to the user and parsing them back out into properties to store.

Because of the triples model, there is data about the tags for each note. Tags themselves just have type markers indicating they are tags, and can dynamically query for all notes with their tag, so tags always have a current list of notes with their tag.
* Understanding and editing the note buffer
When capturing or creating a note, the note buffer has two areas important to understand. The first is the area for note properties, which has a different background color.  The second is the area for the note text.
** Note properties
The properties shown in the note property area come from the data stored in the database for the entity. At a minimum, there will be tags.

#+texinfo: @noindent
A property is displayed with a label, and the value, such as
#+begin_quote
Tags: emacs, ekg
#+end_quote

#+texinfo: @noindent
Changing these values, when saving the note, will change the values that will be stored in the database.

#+texinfo: @noindent
New properties can be added manually, so if you wanted a title, you can add it to the property list.
#+begin_quote
Title: This is my title
#+end_quote

#+texinfo: @noindent
It's important to note that everything in the section with the different background color is a property and will be treated as such. Text that doesn't look like a property there will cause problems, and properties outside this area will instead be treated as note text.  The end of the property section ends with an uneditable "--text follows this line--", below which the text of the note starts.

#+texinfo: @noindent
Not every property has a representation in the property list, only the properties which users may want to change manually.

#+texinfo: @noindent
Tag properties have completion to tags built-in, so adding tags you should be able to choose from available tags when typing a new tag into the properties section, or add a new tag that has not yet been used.

#+texinfo: @noindent
Ekg makes some effort to make sure that the user doesn't accidentally extend the property section without adding actual properties, since this will likely result in a confusing experience for the user.
** Note text
Below is the property section is the note section. The text could be anything (or nothing). This is the body text of the note, where you write down whatever
you want to note about, that is relevant to the tags for the note.

There are three modes for the note text: =text-mode=, =markdown-mode=, and =org-mode=. More can be added by customizing the variable ~ekg-acceptable-modes~, just
make sure its a mode that makes sense for notes. The default mode is configured in ~ekg-capture-default-mode~, but can be changed when capturing with the command =ekg-change-mode=.
** Drafts
Notes can be saved midway through editing, both for capturing and editing notes.  The normal buffer save keybinding will save a draft.  A draft is like a normal note, but has a special tag, by default "draft".  This can be customized in =ekg-draft-tag=.  Having this tag means it doesn't show up in most views, much like the notes in "trash".  Once a note is saved normally, it loses the draft tag.
** A warning about org-mode
Org-mode notes are primarily to use org-mode formatting on. Org-mode has a lot of funtionality, but much of it depends on the assumption that the buffer is all for use by org-mode (not true in this case, because of the properties portion), and the assumption that the buffer is visiting a file, which is also not true. In particular, attachments will not work, and ekg-notes cannot be added to the agenda.
* Capturing notes
=ekg-capture= is the command to capture a note. In ekg this is probably the most frequently used command. It will create a new buffer called =*EKG Capture*=. By
default, it will have the current date tag, such as "date/2023-02-21".

#+texinfo: @noindent
 =ekg-capture-url= will capture a note associated with a URL resource, and with a  given title as the title of the page. The idea is that the note is annotating
 the reference itself as a "literature note". The title also appears as a tag,  so other notes can reference this if needed. For example, if the URL is  http://example.com, and the title is "An example URL", the properties buffer  will have the following:

 #+begin_quote
Resource: http://example.com
Tags: doc/an example url, date/2023-02-25
Title: An example URL
 #+end_quote

 Capturing URLs is a bit clunky as is, if you can wrap it in a function to  supply the name and url of the active browser tab, then you can create a much  easier experience. The following is an example for users of Google Chrome on  Mac OS X.

 #+begin_src emacs-lisp
(defun my/ekg-capture-url ()
  (interactive)

  (ekg-capture-url
   (do-applescript "tell application \"Google Chrome\" to return URL of active tab of front window")
   (do-applescript "tell application \"Google Chrome\" to return Title of active tab of front window")))
 #+end_src

#+texinfo: @noindent
URL can also point to local files which will be browsed using =find-file= by default. The idea is that you can tag files and folders to make them easier to find. Here is an example note similar to web address URL:

#+begin_quote
Resource: file:~/notes/20230510T162600__emacs_init-file.org
Tags: doc/emacs config, date/2023-05-13, emacs/init
Title: Emacs Config
#+end_quote

You can use the function =ekg-capture-file= to either capture a note associated with a file from a buffer visiting that file.  If there already is a buffer associated with the file, the note will be opened instead.  You can use this to store TODOs and other notes about a file.

ekg opens web addresses in browser using =browse-url= and everything else in Emacs using =find-file=.

#+texinfo: @noindent
A final way to capture notes comes from a buffer that is viewing a list of notes, in =ekg-notes-mode=. You can call =ekg-notes-create=, which will capture a new note with whatever tags (if any) are associated with the notes buffer.

#+texinfo: @noindent
To save any note that is being captured, press =C-c C-c= or call =ekg-capture-finalize=. To cancel, just kill the buffer.
** Templates
:PROPERTIES:
:CUSTOM_ID: templates
:END:
Ekg comes with a built-in way to have templates. When a note adds a tag, ekg searches for notes with both the tag added, and the tag "template". Any note with those two tags will be added by default to the text of the buffer.

For example, if there is a note with tags, "daily reflection" and "template", with the text "What did you learn today?", adding the tag "daily reflection" to a note will cause the text "What did you learn today?" to appear.

The adding of templates happens whether intially when setting up the capture buffer, or later when the users completes a tag. Tags added without completion won't trigger this behavior, since at the moment ekg will not be able to understand that a tag has changed.

The other tag searched for can be changed by customizing ~ekg-template-tag~, which by default is just "template".

This functionality is enabled through the function =ekg-on-add-tag-insert-template= in the variable ~ekg-note-add-tag-hook~, and can be turned off from removing it from that hook.

#+begin_src emacs-lisp
(remove-hook 'ekg-note-add-tag-hook #'ekg-on-add-tag-insert-template)
#+end_src
** Changing the initial tags of a note
The variable ~ekg-capture-auto-tag-funcs~ has a list of functions to call to add tags. Each function is called, and returns a list (or ~nil~, the empty list), which are all added to a new note. By default, this variable has the function =ekg-date-tag=, which returns the tag of today's date. If you do not want this, you can remove this function. You can also add your own functions to add the year, the week number, or any tag you feel is appropriate.
** Inline commands
:PROPERTIES:
:CUSTOM_ID: inlines
:END:
An inline command is a way to insert generated content into notes.  A command has a representation, and can be evaluated.  The representation is an s-expression limited to a subset of functions.  An example of a representation is "My .emacs file: %(transclude-file \"~/.emacs.d/init.el\")". When you are capturing or editing the note, you can create this representation, or see one already created.  When viewing the note in a notes buffer, the inline command is evaluated and the results are inserted into the note.

There are two kinds of inline commands, a normal command, and a note command.  A normal command can do anything, and takes the form "%(<command> <arg 1> <arg 2> ... <arg n>)".  In other words, this is just like an elisp function, except with a "%" in front.  When executing we look for a function starting with =ekg-inline-command-=.  So, for example, we have the following commands available for use:

- =%(transclude-note id <numwords>)=: Include the contents of another note.  =numwords= is optional, and controls the maximum number of words to include.  If not included, there is no limit.
- =%(transclude-file filename <numwords>)=: Include the contents of a file.  =numwords= functions the same here as in =transclude-note=.
- =%(transclude-website url <numwords>)=: Include the contents of a website.  As of now, no attempt is made to only include the "main content", so this is best suited to simple text sites that have content without any navigational elements.

These are defined in ~ekg-inline-command-transclude-note~, and so on.  A user can define new commands just by creating new functions that fit this pattern.  All of these will be executed and content calculated every time the note containing them is re-displayed.  Note that there is currently no automatic refresh when the content being transcluded changes.

The other kind of inline command is a note command.  That functions similarly, with the key difference that the form is now "%n(<command> <arg 1> <arg 2> ... <arg n>)", note the "n" in front.  The difference here is that there is an implicit first argument that is the note that is being displayed in the current context.  After that note argument "<arg 1>" and so on will be added.  These are used primarily for controlling the read-only display of notes in notes lists.  The note commands are primarily driven by types, with the idea that a note can have many types, and each type has a note command that displays information related to that type.  Note commands are defined in functions with the prefix =ekg-display-note-=.  The following note commands exist:

- =%n(id <force>)=: Shows the ID of the note, if it is interesting.  Interesting mainly means it isn't a random-seeming ID that we normally generate for notes, and is instead some sort of resource. If =force= is true, then show it regardless of whether it is interesting or not.
- =%n(text <numwords>)=: The text of a note (with any inline commands calculated and their results displayed inline).  =numwords= functions as noted above.
- =%n(tagged)=: The tags of a note.
- =%n(time-tracked <format-str>)=: The created and modified time of a note.  =format-str=, if passed, controls how the times are formatted (see documentation for ~format-time-string~, default is ~%Y-%m-%d~).
- =%n(titled)=: The title of a note.
- =%n(other)=: A special note that will substitute itself with all type-relevant type note commands that haven't already appeared. So, for example, if there is a type such as =person=, and a note has information with this type, that information will be shown in the =other= command, as if it was substituted by =%n(person)=.  However, if =%n(person)= already appears as a command, it will not add it again in the =other= command.

The =%n(id <force>)= is implemented in ~ekg-display-note-id~, =%n(text <numwords>)= is implemented in ~ekg-display-note-text~, and so on.  All these are designed to be useful for customizing the note display (see [[#customizing-note-display][Customizing note display in ekg-notes-mode]]).  Because we want to have these possibly not insert anything, each function must end with a newline if the content is likely to be needing a line to itself.  The functions must always return a string.  Although the default note commands are all based around types, a note command could be anything that needs a note.

Inlines can be added by simply typing them, or a few special commands.  =ekg-edit-add-inline= will add an inline note or file.  For notes, it will prompt to select a note by title or tag and then text. For files, it will prompt for the file name.  The other way is to use completion at point, by typing ">t" and completing by notes with titles.  After completion, the ">t" will be replaced with the correct =transclude-note= command that refers to the titled note selected.  This is only useful for notes with titles, since they are more easily selected by completion.
* Viewing tags or notes
There are several functions to view notes in various ways. All of these show a list of notes in read-only view, that can be navigated and interacted with. This is a =ekg-notes-mode= buffer.

=ekg-show-notes-with-tag= will show all notes tagged with the given tag.

=ekg-show-notes-with-any-tags= will show all notes that have any of the tags given.

=ekg-show-notes-with-all-tags= will show all notes that have all of the tags given.

=ekg-show-notes-for-today= will show the notes taken today.

=ekg-show-notes-latest-captured= will show a number of notes from newest to oldest. The number is 20 by default, but can be changed by customizing ~ekg-notes-size~.

=ekg-show-notes-latest-modified= will show a number of notes from newest to oldest, but by modification time, not by creation time. The number is also 20 by default and can be changed by customizing ~ekg-notes-size~.

=ekg-show-notes-in-trash= will show the notes in the trash (see the [[#trash][trash]] section for details on how this works).
** Commands in the notes buffer
The notes buffer is navigated via the following commands (the default binding is also given):

=ekg-notes-tag= (=t=), open another notes buffer showing notes with any of the tags of current note.

=ekg-notes-open= (=o=), edit the currently selected note.

=ekg-notes-delete= (=d=), trash the current note (or, if this is the trash list, truly delete it).

=ekg-notes-browse= (=b=), open the resource attached to the current note, if it exists, otherwise do nothing.

=ekg-notes-select-and-browse-url= (=B=), select from all the titles of URL resources in the any of the notes, and browse the URL.

=ekg-notes-refresh= (=g=), refresh the list of notes in the current buffer, to make sure any new notes or removed notes are updated in the list.

=ekg-notes-create= (=c=), capture a new note with all the tags associated with the list.

=ekg-notes-next= (=n=), move selection to the next note.

=ekg-notes-previous= (=p=), move selection to the previous node.

=ekg-notes-any-note-tags= (=a=), open a new notes list showing any of the tags that appear in the selected note.

=ekg-notes-any-tags= (=A=), open a new notes list showing any of the tags that appear in any of the notes in note list. In other words, if the buffer was displaying notes with tag =emacs=, and there are two notes displayed, one with tags =emacs= and =org-mode=, and the other with =emacs= and =ekg=, a new buffer displaying notes with any of the tags =emacs=, =org-mode=, or =ekg= is created.

=ekg-notes-kill= (=k=), kill a note from the current view.  This only removes the note in the current buffer; the database is not changed.  If the view is refreshed, the note will come back.

=q= will kill the notes buffer.

Many of these commands use the notion that notes lists have associated lists of tags. That is the case for many commands, but not all. For example,
=ekg-show-notes-latest-captured=, =ekg-show-notes-latest-modified=, and =ekg-show-notes-in-trash= have no associated tags.
** Customizing note display in =ekg-notes-mode=
:PROPERTIES:
:CUSTOM_ID: customizing-note-display
:END:
The main way to customize displays is via the variable ~ekg-display-note-template~, which is a string that has inline commands in it (normally inline note commands).  See the [[#inlines][inlines]] section for more details on these commands.  Through changing this, the ordering or inclusion of various type-related information can be configured, or extra text added, or anything, really.

The variable ~ekg-format-funcs~ has functions to run to format what ekg displays to the user. They are each run on a temporary buffer with the note text in it, and can make whatever changes necessary before they are displayed in a note list.
* Magic tags
:PROPERTIES:
:CUSTOM_ID: magic-tags
:END:
Sometimes you want to have behaviors that are associated with particular tags.  For example, if some of your notes are in Chinese, you may want to have tag them all with the same tag.  Going further, it might be nice to have all notes tagged with "chinese", have your favorite Chinese input method on by default.  With magic tags, you can enable this tag-based customization.

This works in a similar manner to [[#templates][templates]], except that templates take effect when you add them, while magic tags take effect whenever in a buffer with the tag, whether you just added the tag or are editing a note with the tag already there.  But they also share the same shortcoming: to take effect, the tag must be added via completion, or else it won't take effect.

Creating magic tags is also like creating templates.  You create a note and use a special tag that indicates this tag is a magic tag.  That special tag is, by default, "tag-defun", but can be customized by the variable =ekg-function-tag=.  This tag is itself a "magic tag", and once you add it to a note, the note will change to be in =emacs-lisp-mode=.  Notes co-tagged with this will take effect for any notes with those co-tags (again, just like templates).  For this reason, it's probably best to avoid having any date tags co-tagged, since users probably don't want them to be magic tags.  To illustrate the example that in this section, you could have a note with tags "chinese" and "tag-defun".  This note could have the following content:

#+begin_src emacs-lisp
(set-input-method 'chinese-b5-quick)
#+end_src

#+texinfo: @noindent
In this example, once a note is added with "chinese", this function will be run, and all subsequent editing of the note will have this function run.  Note that there can be only one elisp expression in the note; if you have multiple, only the first will be used. It is not advised to have complicated elisp here, since it is not amenable to debugging.  The code is run in the context of the note buffer, but before the text has been inserted.

For tags that are a hierarchy, each level in the hiearchy, from least specific to most specific is tried in order.  So, for example, if the tag was "chinese/writing practice", first we would try "chinese", apply any functions found there, then try "chinese/writing practice", and try and functions found there.
* The trash
:PROPERTIES:
:CUSTOM_ID: trash
:END:

Notes deleted from note lists (=ekg-notes-mode=) buffers are not deleted outright, but rather put in the trash. There are two concepts here: trashed tags, and trashed note. A trash tag is a tag with the prefix "trash/" added. Such tags are ignored and not shown to users except when editing notes, at which point the user can choose to remove the trash prefix to un-trash them.  When =ekg-notes-delete= is called, all tags are prefixed with "trash/".

If all of a note's tags are trashed, then the note itself is considered to be trashed. Trashed notes can be seen by calling =ekg-show-notes-in-trash=. If notes are deleted from this list via =ekg-notes-delete= again, they are deleted permanently.  The function =ekg-notes-delete= will only permanently delete something in which all tags are trashed. If you want to un-trash the note, you can edit the note and remove the trash prefix from one or more of the tags.
* Links to ekg in org-mode
Both notes in ekg and certain note list buffers can be stored and linked to in org-mode. To store a link to a note, you have to edit that note and call =org-store-link=. That function can also be called in a =ekg-notes-mode= buffer created by =ekg-show-notes-with-any-tags=. Other list types currently will just store their tags assuming the user wants a link to a list with any of the tags in the list.
* Importing from org-roam
You can import your notes from org-roam. This will turn all titles into tags, and all links will become tags as well. At the moment, this is done via executing elisp, since importing can be fairly idiosyncratic, and ekg and org-roam have different ways of expressing the same thing that you may want to change. It's best if you looked over =ekg-org-roam.el= and see what is going on, but at least read the following description before manually executing ~(ekg-org-roam-import)~.

The import is idempotent, so it always will import to the same entities, overwriting older data with new data. If you want to update what is in ekg, you can just rerun the import. In the import, titles and tags will have any commas removed, since commas are commonly used in multiple completion as a separator, so anything with commas would otherwise cause problems when selected. If you have tags you want to turn into prefixes (which is a good idea for tags widely applied, which essentially act as a categorization), you can add those tags to the list at ~ekg-org-roam-import-tag-to-prefix~. For example,

#+begin_src emacs-lisp
(setq ekg-org-roam-import-tag-to-prefix (append ekg-org-roam-import-tag-to-prefix '("idea" "person")))
#+end_src

Then, when a note is found that is tagged with "idea", but with title "emacs is a powerful tool", then the title in org-roam will be turned into the ekg tag "idea/emacs is a powerful tool", and anything linked with it will also get the same prefix.
* Backups
By default, the ekg package will back up its database, using the backup functionality built into the triples library. By default, behavior is set by ~ekg-default-num-backups~, set to =5= by default, and ~ekg-default-backups-strategy~, set to =daily=. These are, on first use of ekg, stored in the database itself, but it can be set again at any time by running:
#+begin_
src emacs-lisp
(triples-backups-setup ekg-db ekg-default-num-backups
                       ekg-default-backups-strategy)
#+end_src

The strategy can be one of the defaults of =daily=, =weekly=, =every-change=, or =never=, and new methods can be defined as well. See the implementation in =triples-backups.el= for more information.
* Database maintenance
You may occasionally notice that certain tags are obsolete and have no notes, or notes exist that are empty, or various other annoyances. You can call =ekg-clean-db=, which will:

- First, force a backup.
- Remove all tags with no uses.
- Remove notes with no text, or just a "*", which is something that often happens with org-mode buffers.

Tags may need to be renamed because the concept has changed in some way.  The command =ekg-global-rename-tag= can quickly rename one tag to another globally across the database, so all tags with the old tag now have the new tag.
* Customizing ekg with hooks
You can customize the behavior of ekg in a number of ways.

First, you can create your own schema to store your own data.  The hook ~ekg-add-schema-hook~ is called whenver the database is connected to.  At that point, ekg adds all of its schema, and runs the hooks in this variable.  Adding schema is idempotent, so it can be called any number of times without causing problems.  Adding schema can be done by calling the triples library.  For details on how to create schema, you can either look at the ekg implementation for example, or the triples library README for an overview of how it works.

The ~ekg-note-pre-save-hook~ is called before saving a note, and ~ekg-note-save-hook~ is called after saving, but in the same database transaction as the save.

The ~ekg-note-delete-hook~ is called when deleting a note.

The ~ekg-note-add-tag-hook~ is called when adding a tag, either via the initial tags added to a new note, or tags added after completing a new tag in the note's property list.
* Integration with ekg
The ekg package is designed to be easy to integrate with.  For example, if you want create a note automatically in one of your functions, you can write:

  #+begin_src emacs-lisp
  (defun my/log-to-ekg (text)
    "Log TEXT as a note to EKG's date"
    (ekg-save-note (ekg-note-create :text text :mode 'text-mode :tags `(,(ekg-tag-for-date) "log"))))
#+end_src

#+texinfo: @noindent
If you wanted to re-use an existing note and append to it, you can do that as well.

#+begin_src emacs-lisp
(defun my/log-to-ekg (text)
  "Log TEXT as a note to EKG's date, appending if possible."
  (let ((notes (ekg-get-notes-with-tags (list (ekg-tag-for-date) "log"))))
    (if notes
        (progn
          (setf (ekg-note-text (car notes)) (concat (ekg-note-text (car notes)) "\n" text))
          (ekg-save-note (car notes)))
      (ekg-save-note (ekg-note-create :text text :mode 'text-mode :tags `(,(ekg-tag-for-date) "log"))))))
#+end_src

There isn't a special API, but the basic defuns such as ~ekg-save-note~, ~ekg-note-create-text~, ~ekg-get-notes-with-tags~, ~ekg-get-note-with-id~, along with the struct ~ekg-note~ are good starting points.  Capturing notes in different ways can be done by wrapping ~ekg-capture~, and is how functions such as ~ekg-capture-url~ work.

#+texinfo: @noindent
If you add schema and you want the user to be able to modify it, you should supply new alist entries to ~ekg-metadata-parsers~, and ~ekg-metadata-labels~.

#+texinfo: @noindent
Because inline commands exist, the complete text of a note should be retrieved with ~ekg-display-note~.  The function ~ekg-note-text~, will only get the text as stored, which is missing mode related text properties and any text generated from inline commands.
* Extras
The ekg module can have any number of functionality additions. These may appear as other packages with other maintainers, but some are included as part of this package.
** Embeddings
The embeddings functionality can be turned on by requiring the embeddings file, such as:

#+begin_src emacs-lisp
(require 'ekg-embedding)
#+end_src

This module contains functionality to explore similar notes and search using techniques associated with large language models.  Embeddings let you do searches at a semantic level, based on an understood meaning that is separate from the words used.  For example, if I have a note with a recipe for linguini, embeddings will let me see that it is similar to notes about spaghetti, and not similar to notes about cold fusion.  Because the search is not based on words, but meaning derived from those words, notes that describe the same thing in two different languages should be very similar.  In ekg these let you find notes similar to a current note, or in fact any buffer.  You can also do a query via embeddings.

The idea behind an embedding is that it is an abstract representation of text, represented as a multi-dimensional vector. Because it is just a vector, you can compare the distance between different embeddings, and embedding vectors that are similar should represent similar concepts. This can be used to find similar notes, but also to search, where the search string is transformed into an embedding.

Using embeddings in ekg are dependent on an API to transform text into embeddings. This is not something that can be done locally. Right now such APIs are rare, but Open AI does offer this, so this is what we support out of the box.

To get started, [[https://openai.com/join/][sign up for Open AI]] and get an API key, which you should store in ~ekg-embedding-api-key~. I highly recommend you set limits to how much you can be charged per month. Fortunately, calculating embeddings is cheap, and should cost much less than 1 USD for all but the largest databases.  The embeddings module will send the contents of the your notes, your searches, or sometimes buffer (for =ekg-embedding-show-similar-to-current-buffer=) so please be aware of the privacy implications, and make sure you are comfortable with the embedding provider receiving your data.

Important: *your API key is a secret key, so do not store it anywhere it can be seen, such as a public git repository*.

Once you have this set up, and you have already called ~(require 'ekg-embedding)~ you can call =M-x ekg-embedding-generate-all=. This may take a long time as each
embedding has to be generated separately with its own API call. Once you've done this, you can call, in =ekg-notes-mode=, =ekg-embedding-show-similar= to get a list of similar notes. You can also call =ekg-embedding-search= to perform a search over your notes using embeddings.  In any buffer, you can call =ekg-embedding-show-similar-to-current-buffer= to similar notes to whatever the text is in the curent buffer.

The variable =ekg-embedding-text-selector= has a value that is a function that will pre-process all text that is sent for embeddings.  The default value is =ekg-embedding-text-selector-initial=, which will estimate the size of the tokens sent and limit the text to the first 8k tokens.  Right now the function is tuned to the limits of Open AI's embedding framework, and a different function may be needed for other embedding APIs.
** Logseq
:PROPERTIES:
:CUSTOM_ID: logseq
:END:
ekg can sync with logseq, a PKMS application that can run on a laptop or phone.  Logseq is particularly convenient as a way to view or enter notes on your phone, and various synchronization solutions exist to sync local files with your phone.  Because ekg and logseq have different designs, these apps are not perfectly compatible. The ekg and logseq syncing is designed to favor ekg's system when a conflict arises.

There are two ways to use logseq, one is maintaining logseq as an export-only copy of ekg data, where you don't plan to modify anything in logseq, just using it to access your notes on other platforms.  Exporting from ekg is destructive, though, so without an initial import, *exporting will overwrite logseq files with data from ekg, so it may destroy data*.  The other way is to sync bidirectionally.  This starts by importing anything from logseq that has never been imported before, and then writing ekg's data on top.  This will preserve data, but will lose the initial formatting of ordering of pages.  Both of these methods, then, will significantly impact your logseq notes.  *It is highly advised to back up your logseq files before starting*.

To export to logseq, start by requiring the =ekg-logseq= module and setting up ~ekg-logseq-dir~, which points to the base of your logseq file (where there is a "pages" and "journals" directory):
#+begin_src emacs-lisp
(require 'ekg-logseq)
(setq ekg-logseq-dir "~/my/logseq")
#+end_src

If you wish to maintain logseq as a read-only copy of ekg, just run =ekg-logseq-export= when you wish to export data.  This currently may take a few seconds to a minute, depending on how much data you have.  We attempt to not write any files that are unchanged.  To have a bidirectional synchronization, run =ekg-logseq-sync=, which will first import data from logseq, then export data.

*** Exporting
When exporting, it's important to understand the differences between ekg and logseq.  Logseq has one page per tag, and one page is one file.  Within the page there are many sections, which can be individually referenced.  The pages are the same as tags, and the sections are similar to ekg notes.  However, logseq has a design where the user is seeing mostly one page at a time.  ekg's design is one where notes are shown in a variety of contexts, mostly tag related, but not always.  In logseq, notes lives in a page and is referenced from others, whereas in ekg, notes don't "live" anywhere, but are just tagged.  To compensate for this difference, we export notes based on their first non-date tag as the page where the text will apear, and reference other tags, where they will appear as backlinks.  In addition, in org-mode, notes in a page appear as top-level outlines, which are supposed to have text for the outline node.  If there is an ekg note with a title, the title will appear as the text, otherwise the outline node will just read "Untitled note".  Because this initial headline is where various properties are stored, and is followed immediately by tags, it makes sense that this is a title instead of just part of the content.

#+texinfo: @noindent
For example, take the following note:
#+begin_example
Tags: date/2023-04-05, ekg, logseq

ekg can export into logseq!
#+end_example

#+texinfo: @noindent
This will be exported into "pages/ekg.org":

#+begin_example
,#+title: ekg

,* Untitled note
:PROPERTIES:
:ID: 33134561605
:EKG_HASH: 89471eadbd7cc56b088f5513c11f68cb1d11d045
:END:
#[[2023-04-05]] #[[logseq]]
ekg can export into logseq
#+end_example

#+texinfo: @noindent
Each node points to its ID which is from ekg (but, if it was originally imported, the ekg ID might originally be from logseq).  We also encode the hash of the exported data.  This is to keep track of what was exported, so we do not re-import it unless it has changed.  For now, even if the data is changed, it is not re-imported.  Files for "pages/logseq.org" and "journals/2023-04-05" will also be created, although they won't have any content from this note.

#+texinfo: @noindent
When exporting, inline commands (see [[#inlines][inlines]] section), are evaluated before exporting to logseq, with the exception of note transclusions, which turn into logseq embeds to the same ID.  So, other kinds of transclusions or any other commands will evaluate to whatever text they normally evaluate to when viewing the note before exporting to logseq.  For example, if the note has a file tranclusion inline command, the file contents will be exported to logseq.  Logseq embeds are roughly equivalent to note transclusions, but only roughly, since a key difference is that logseq embeds occupy their own lines and appear visually distinct, and ekg transclusions don't.  Because of this, some formatting strangness between the two may happen.
*** Importing
#+texinfo: @noindent
Imports from logseq will return all top-level items as separate notes.  So, for example, assuming we're reading from the logseq file "pages/logseq.org":

#+begin_example
,* This is my first time trying logseq  #testing
,* The org compatibility here is especially nice  #org

   It really helps me feel comfortable in using the various formatting options I had gotten used to.
#+end_example

#+texinfo: @noindent
This will turn into two notes, one that has text "* This is my first time trying logseq  #testing", and with tags =logseq=, and =testing=, and the other with the rest of the text, with the tags =logseq= and =org=.

#+texinfo: @noindent
There are a few things to be aware of.  In logseq, any level of the hierarchy can have an id and be referenced separately.  In ekg, we don't support notes inside of other notes, so these will be imported in the context of the parent note, and won't be available to reference as its own separate note.  Also, logseq has other functionality not supported by ekg, such as queries and potentially anything provided by plugins.  These will be imported as-is to ekg, but without any corresponding functionality.

#+texinfo: @noindent
Logseq embeds are imported as note transclusions.
** LLM
#+texinfo: @noindent
The ekg-llm module provides a way to use large language models (LLMs) in the context of ekg notes, and using ekg notes.  It defines an interface to LLMs and provides an interactive function to call with notes that will add an LLM's response to your note.  This module needs to be configured with an API key, with it shares with the ekg-embedding module.  So, it is necessary to set =ekg-embedding-api-key= to use this.  Currently this works only with Open AI's API, so it will require a paid API account.
*** Augmenting notes with LLM output
The variable ~ekg-llm-interaction-func~ holds a function that will perform some LLM interaction.  By default, this is bound to =C-c .= in both =ekg-capture-mode= and =ekg-edit-mode=.  The default interaction is to append to the note with the LLM output, demarcated by being in a block labeled =LLM_OUTPUT=.  The interaction works by default by way of a default prompt, which instructs the LLM to add helpful text in general.  When you execute the =ekg-llm-interaction-func= (by pressing =C-c .=), it will call the LLM, which often takes a few seconds.  The following is an example of what this looks like in practice, with the initial text just notes on cooking monkfish, and the LLM responding with tips.

#+begin_example
Making monkfish again.  It is thick but tends to be wet and hard to get a good sear on.  Maybe I should sous vide it and then blast it with the searzall torch?

#+BEGIN_LLM_OUTPUT
Monkfish can indeed be challenging to sear properly due to its high water content. Sous-vide cooking followed by searing with a torch can be a great technique to achieve the desired result. The sous-vide process will help to cook the fish evenly and retain moisture, while the searzall torch can give it a beautiful caramelized crust. Just be sure to pat the fish dry before searing for better browning and use high heat to quickly sear the exterior without overcooking the inside. Happy cooking!
#+END_LLM_OUTPUT
#+end_example

The prompt or interaction method can be changed by using [[#magic-tags][magic tags]] to set =ekg-llm-interaction-func=.  The function =ekg-llm-set-interaction= makes this as trivial as possible.  It takes an argument of a note title containing the prompt, and an optional interaction method.  This means you typically need to create two notes to set up a tag with a custom prompt: the note with the prompt, and the note with magic-tag code that uses it to call =ekg-llm-set-interaction=.

For example, if you want to have the LLM respond to all your diary-style notes as if they were Aristotle commenting on the ethical questions in your notes, you can have a tag called "aristotle".  First, take care of the prompt by making a note with a title you can refer to later, in this case "Aristotle ethical response".  That's all that is technically needed, but it's a good idea to make it findable via tags as well, so in this case the tags "aristotle" and "prompt" would be good.  An example of that note would be:

#+begin_example
You are Aristotle.  Consider the ethical implications of anything contained in the notes, using your ethical principles and writings as a guide, and write a response in your particular style, which should read like a passage from your books.  If there is nothing particularly ethically interesting, note that and do not say more.
#+end_example

Next, you can make a note that has the tag "aristotle" and the default magic tag indicator, "tag-defun".  In this case, the default interaction of appending the response is desired, so no need set that variable.  However, for this particular interaction, a temperature of 0.5 seems appropriate - neither too creative or too restrictive.  We can create a  new note with the tags "aristotle" and "tag-defun":

#+begin_example
(ekg-llm-set-interaction "Aristotle ethical response" nil 0.5)
#+end_example

#+texinfo: @noindent
Check the docstring to =ekg-llm-set-interaction= to see the full set of options.  If the title is not found, or there is more than one in ekg (which is possible), an error will be thrown.

#+texinfo: @noindent
Finally, to use the new tag that sets the prompt, simply create a note with the "aristotle" tag.  As always, it's important to select the note via completion, so the code associated with the tag "aristotle" gets run.  Write your note and then press =C-c .=.

#+begin_example
Sometimes I see people in the park having a picnic with a Citi Bike lying on the ground.  I always am a bit concerned, because sometimes tourists don't know that the bikes have to be returned in half an hour (or 45 minutes for members).  Should I say something, or mind my own business?  Saying something to people having a picnic seems unusually obtrusive in a way that I'm not very comfortable with.

#+BEGIN_LLM_OUTPUT
Aristotle believes in virtue ethics and considering the context of actions. So, in this case, he would provide an analysis based on these principles.

The first step is to analyze the situation and identify the relevant virtues and vices involved.

The virtues that seem relevant in this situation are prudence, justice, and temperance. Prudence is related to making sound judgments and understanding the consequences of our actions. Justice, on the other hand, is concerned with treating others fairly and respecting their rights. Finally, temperance involves acting in moderation and avoiding excessive behavior.

It is evident that leaving a Citi Bike lying on the ground is not in accordance with the principles of justice and temperance. One could argue that it is a form of negligence since it deprives others of the opportunity to use the bike within the designated time limit. However, we also need to consider the context and practicality of intervening in this situation.

In this specific case, approaching people who are having a picnic and bringing up the issue of the Citi Bike may be intrusive and disruptive to their enjoyment. It is important to consider the potential consequences of our actions. Will it genuinely benefit others, or will it create unnecessary conflict or discomfort? In this situation, it seems that the potential harm caused by intervening outweighs the possible good.

Instead, it might be more prudent to address the broader issue at hand by informing the relevant authorities, such as the Citi Bike management or local officials, about the potential misuse of the bikes and the necessity of enforcing their return policy. By doing so, you are taking a more indirect and civic-minded approach that aligns with the principles of justice and temperance.

In conclusion, while it is important to uphold principles of justice and temperance, the specific context of a situation must also be considered. In this instance, approaching people enjoying a picnic may not be the most appropriate course of action. Engaging with the appropriate authorities to address the broader issue would be a more prudent approach.
#+END_LLM_OUTPUT
#+end_example

All prompts in org or markdown modes have a prelude that notes that the format of the input and expected output.
*** Using ekg notes as prompts
In the previous section, using the =ekg-llm-set-interaction= function was explained, which takes a note title that contains a prompt.  ekg notes are especially suited for prompting, because of the transclusion properties.  Often, in prompting, the prompt is composed of several parts, and some parts are common.  While experimenting with prompts, it's important to be able to iterate on meaningful part of the prompt that may be part of other prompts.

Taking the above example of the "aristotle" prompt, perhaps we want several
different prompts that focus on different things, but the persona of aristotle
is common. Having a single prompt establishing the Artistotle identity would be useful.  For example, a note titled "Aristotle prompt" could have the prelude "You are Aristotle."  There can be other prompts using this via transclusion [[#inlines][inlines]], such as "%(transclude-note 33134561605).  Advise me on the ethical implications of the following text." (where that's the note titled "Aristotle prompt").  Another prompt could be "%(transclude-note 33134561605).  Write your thoughts on justice comes into play in the following text".  Because the note is transcluded, you can iterate on just the common beginning. Perhaps "Pretend you are Aristotle." is more effective?

Additionally, transclusion or other inline commands could help in other ways in forming the prompt, by sharing your schedule, or your current org agenda items as context to the LLM when it is necessary.  These advanced uses will require inline commands that are not part of the base ekg package, but once written, they can be seamless used in prompts.
*** Querying your ekg database
You can use the interactive function =ekg-llm-query-with-notes= to send a query with the results of your notes.  This essentially will let your notes act as a natural language queryable knowledge base.  It will work for queries in which you have the relevant information.  The answer to the query will appear in a new buffer.

The prompt instructing the user is defined in =ekg-llm-query-prompt-intro=.  This can be changed to tune how the LLM responds to the query.

Note that anything in your database could potentially be retrieved and sent to the LLM, so if you have notes that you consider too private to send for processing, you may not want to use this.
* Design
** The triple database
The ekg package uses the triples package to interface with a sqlite database.  The reason a database is useful, even for text, is because databases are extremely fast, very flexible, and extremely easy to change.  In general, the less your data looks like just files with text in them, the more database make sense.  In ekg, we can separate the notion of tags from the text, which makes writing functions such as =ekg-global-rename-tag= trivial, and the execution extremely fast.

The decision to use the triples package, though, is related to a different design choice.  In a triple-based system, there's only one database table with four columns, a =subject=, =predicate=, =object=, and =properties=.  One way to think of this schema is that it defines links of different types from a subject to an object. This is combined with a schema, itself defined in triples.  The triples define that subjects can have types, and those types can have properties.  Those properties are expressed in this triple format.  In ekg, the subjects correspond to the IDs of the notes, or tags.  Subjects can have multiple types, and data is factored into types that belong together, with a specific meaning.  To give an example, listing out the data for a note might look something like:

#+begin_example
33204698034|base/type|tagged|()
33204698034|tagged/tag|"date/2022-11-06"|(:index 0)
33204698034|tagged/tag|"lentil stew"|(:index 1)
33204698034|base/type|text|()
33204698034|text/text|"Made a great lentil stew with dried porcini mushrooms and delicata squash."
33204698034|text/mode|org-mode|()
33204698034|base/type|time-tracked|()
33204698034|time-tracked/creation-time|1667787928|()
33204698034|time-tracked/modified-time|1667787986|()
#+end_example

In this example, =33204698034= is the ID for this note.  It has a type (=base/type=), of =tagged=, which means this is something that has tags.  The tags are a list, so the properties contain their index in the list.  Because each one is stored individually, we can easy find all entities with each tag, by querying on all subjects with a particular object value.  This is how reverse links work in the triples package.  In this case, there are two tags, "date/2022-11-06", and "lentil stew".  The note comes from another type, =text=.  And yet another important property, the modification time, is on yet another type, =time-tracked=.  These are all independent.  It is possible to have subjects that have tags but not text, although this doesn't happen currently in ekg.  It's also possible to have any object have a creation and modified time.

Using a triples scheme has the advantage that it is very easy to integrate with.  All data is very "flat", without having to worry about tables and their schemas.  The uniformity means that it lends itself well to integrations, which typically would provide a new type and new data.  The disadvantage is that it is typically less efficient to query, at least for more complicated queries.  On databases that typically will be used with ekg, this should be not noticeable.

IDs (stored as subjects), can be resources.  This is useful when we want to store data about some unique thing, such as an URL.  Because triples define a graph, every object can be a subject.  For an example, if some data in the graph has a value of "http://emacs.org", then we can attach more data to that value, such as tags, notes or anything else.  This is how we store notes about web pages (=ekg-capture-url=).  Having IDs that are meaningful is also useful to enforce unique data, and force that data isn't duplicated.  For example, with this design, you couldn't have both a "tag" entity and a "page" entity that are separate, if they are the same object value, they will be the same subject, with the same ID. This leads, in our opinion, to a better design.  Also it's useful to note that IDs can be anything, even different types of objects.  Integers, strings, symbols.  This is useful, because objects can be anything.  Because of the design of the triple database, all data can be expanded on with their own data, and that data itself expanded on.  This seems like a useful property to have for a personal knowledge system.
** The metadata section
Because the user may want to modify or create both the text and other database properties at the same time, we use a single buffer that lets the user do both.  Because of this design choice, we have to divide the buffer up into two sections: a metadata section and the text section.  The metadata section is on top, and has a specific format.  Because of this, some =org-mode= functions may not work correctly, because they assume the whole buffer is an org-mode file.  Without this design, however, it isn't clear how the user can easily see and modify everything they need.  Theoretically, having another window might work, but this adds other complications: the user may not want several windows, the user may select or bury one of them, and more.  There isn't an obvious ideal solution, however it could be that the design of the capture/edit buffer changes in the future to fix some of the issues we see with the current implementation.<|MERGE_RESOLUTION|>--- conflicted
+++ resolved
@@ -59,12 +59,9 @@
 * Changelog
 ** Version 0.4
 - Added ability to save in-progress notes.
-<<<<<<< HEAD
 - Added "magic tags", tags that cause elisp to be executed.  See the [[#magic-tags][magic tags]] section for more detail.
-- Added ekg-llm, a separate module, so LLMs can append to or rewrite notes, using other notes as prompts.  As with ekg-embeddings, a Open API key is required.
-=======
+- Added =ekg-llm=, a separate module, so LLMs can append to or rewrite notes, using other notes as prompts.  As with ekg-embeddings, a Open API key is required.
 - Added =ekg-capture-file= to save notes associated with a file, or go that same note.
->>>>>>> aacb1d53
 - Improved =ekg-clean-db= to fix bugs and change empty-note deletion logic.
 - Improved =ekg-embedding= package to make it more robust to missing embeddings (like what can happen if you save notes without loading the package first).
 - Added commas to the tag header.
