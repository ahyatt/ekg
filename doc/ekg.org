--- conflicted
+++ resolved
@@ -431,12 +431,9 @@
 #+begin_src emacs-lisp
 (use-package ekg
   :init
-<<<<<<< HEAD
   (require 'llm-openai)  ;; the specific LLM provider must be required
-=======
-  (require ekg-embedding)
+  (require 'ekg-embedding)
   (ekg-embedding-generate-on-save)
->>>>>>> 21c5f8fa
   (let ((my-provider (make-llm-openai :key "my-openai-api-key")))
     (setq ekg-llm-provider my-provider
           ekg-embedding-provider my-provider)))
