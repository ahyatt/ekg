#+title:                 ekg, the Emacs Knowledge Graph
:PREAMBLE:
author:                Andrew Hyatt
#+email:                 ahyatt@gmail.com
#+language:              en
#+options:               't toc:nil author:t email:t num:t
#+startup:               content
#+texinfo_filename:      ekg.info
#+texinfo_dir_category:  Emacs
#+texinfo_dir_title:     EKG: (ekg)
#+texinfo_dir_desc:      A note taking application for emacs using sqlite
#+texinfo_header:        @set MAINTAINER Andrew Hyatt
#+texinfo_header:        @set MAINTAINEREMAIL @email{ahyatt@gmail.com}
#+texinfo_header:        @set MAINTAINERCONTACT @uref{mailto:ahyatt@gmail.com,contact the maintainer}

#+texinfo: @insertcopying
:END:

This is the ekg manual, which describes the operation and customization of the
ekg package.  All information here is relevant to the released version only.

The README is also informative, has screenshots, and can be found in the source
and in the git repository, which is at https://github.com/ahyatt/ekg.

#+toc: headlines 4

* Introduction
The ekg module is a simple but opinionated note taking application, for emacs.
It is a substitute for such other emacs applications such as org-roam or denote.
ekg stands for /emacs knowledge graph/.

Data is completely stored in a sqlite database.  Notes are organized around
tags, and you can view many notes by looking at one or more tags.  This provides
a read-only view of various notes, which you can navigate between and choose to
edit in a separate buffer.

The editing of notes combines the editing of the text of the note with various
properties stored in the database such as the tags of the note.
* Installation
** Sqlite dependency
If using Emacs version 29, you likely have =sqlite= as a library compiled into
Emacs.  Prior versions use =emacsql= for access to sqlite.  If you are using a
pre-Emacs 29 version, you need to have =sqlite= installed on your system.
** Installing via Melpa
This is the easiest and recommended way to install ekg.  If you have not set up
Melpa yet, follow the instructions at https://melpa.org/#/getting-started.

There is no need to use Melpa Stable, because development happens in a branch
and is not integrated until it is deemed stable.  When bugs are discovered,
fixes are pushed to the main branch soon, so it is usually a good idea to keep
your version up to date.

There are many ways to use Melpa to download ekg, but using =use-package= is the
easiest way, and recommended because it allows you to get the pacakge and
configure it in one place.  An example use is below.

#+begin_src emacs-lisp
(use-package ekg
  :bind (([f11] . ekg-capture)))
#+end_src
** Installing by hand
If you wish to install by hand, you need to make sure to install the triples
library, found in GNU ELPA, and at https://github.com/ahyatt/triples.

Clone the ekg library, from whatever branch you would like to use (=main=
corresponds to the release version, and =develop= is where development of the
next version happens).  Add your source directory and require ekg.  The
following is an example assuming you cloned ekg into =~/src/ekg=, and the
triples library is already installed.

#+begin_src emacs-lisp
(add-to-list 'load-path "~/src/ekg")
(require 'ekg)
#+end_src
* Changelog
** Version 0.5
<<<<<<< HEAD
- =ekg-auto-save=, a new module by [[https://github.com/qingshuizheng][Qingshui Zheng]].
- Added canceling a note as an actual command, also by  [[https://github.com/qingshuizheng][Qingshui Zheng]].
- Fix issue with trashing notes with tags that are partially trashed.
- Saving while editing a note will no longer add the draft tag.  This means that if you are editing a draft, it will not keep it as a draft, so it will become a normal note.
- Fix issue with using ekg-llm with vertex, which doesn't understand system prompts.
- Fix metadata face which didn't work well with all themes - now the metadata section is just bolded.
- Improve display regenerating embeddings via =ekg-embedding-generate-all=.
- Change multi-title note display from using newlines to commas
- Made deleting titles and resources possible, and properly skipped empty properties for multi-line propeties.
** Version 0.4.3
- Added autoloads
- Fixed issue that could occur when saving with malformed buffers.
=======
- Add tags while writing the body of notes by completing with "#".  See [[#note-text][Note text]] section for details.
>>>>>>> f04190e0
** Version 0.4.2
- Switch LLM chat output to streaming when available.
- Fix inclusion of title-based transclusion ">t", which included the "t" as part of the completion.
- Fix tag renaming possibly causing duplication.
- Ensure renamed tags are normalized.
- Support metadata where fields are specified via multiple property lines and make "title" such a field, so now titles can have commas.
** Version 0.4.1
- Fix issues using default emacs in-buffer completion, and allowing completion in places we shouldn't.
- Add =ekg-embedding-generate-on-save= and =ekg-embedding-disable-generate-on-save= to turn off generating embeddings for notes.
** Version 0.4
- Added ability to save in-progress notes.
- Added "magic tags", tags that cause elisp to be executed.  See the [[#magic-tags][magic tags]] section for more detail.
- Added =ekg-llm=, a separate module, so LLMs can append to or rewrite notes, using other notes as prompts.  As with ekg-embeddings, a Open API key is required.
- Added =ekg-capture-file= to save notes associated with a file, or go that same note.
- Depend on the [[https://github.com/ahyatt/llm][llm package]] for embeddings and llm functionality, so the user can choose different providers.
- Improved =ekg-clean-db= to fix bugs and change empty-note deletion logic.
- Improved =ekg-embedding= package to make it more robust to missing embeddings (like what can happen if you save notes without loading the package first).
- Added commas to the tag header.
- Made separator in =ekg-capture-mode= and =ekg-edit-mode= customizable.
- Fixed display of org notes to have properly formatted links and images.  Links can be opened with =[C-c o]=.
- Fixed bug where in embedding search and buffer similarity, the highest match was discarded.
- Fixed bug in title transclusion for company users.
- Changed template behavior to also use parent tags (so templates on "foo" tag, will work if the note tag is "foo/bar").

  Thanks to contributors [[https://github.com/Gleek][Gleek]] and [[https://github.com/qingshuizheng][Qingshui Zheng]].
** Version 0.3.3
- Fix native compilation errors.  Upgrade to triples version 0.3.5, which contains more important bug fixes.
** Version 0.3.2
- Upgrade to triples version 0.3.2, which contains important bug fixes.
** Version 0.3.1
- Upgrade to triples module 0.3, which changes how integers are stored in the built-in sqlite (for users of Emacs 29+).  Users of sqlite will have their database automatically upgraded.  A backup will always be made beforehand - you may want to find it (alongside your normal emacs backups), and make sure to keep it around in case the upgrade went wrong in some way.  *Important: if you created your database before this version on the built-in sqlite, and afterwards switched to emacsql, you must switch back to the built-in sqlite for the upgrade.*
- Store the ekg version in the database so we know when we need to do updates in the future.
- Remove older database updates that should no longer be needed.
- Ensure we always are connected to the database before any call to the database happens.
- Make ekg-close interactive.
- Fixes to ignore bad embeddings which otherwise would cause errors.
- Added the ability to kill notes in a notes view, which does not change the database, it only alters the view.  Thanks to Jay Rajput for the contribution!
- Fix for tag cleanups, which were sometimes not cleaned up if the tag had other data (such as embeddings).
- Added variable =ekg-embedding-text-selector= with a default function so that large notes can have their embeddings taken.
- Added =ekg-get-notes-with-title=, which is offered as a useful function for clients.
** Version 0.3
- Added inline commands, see the [[#inlines][inlines]] section for more detail.
- Added customization of note display, using inline commands.
- Added logseq import / export in its own module, and removed it from the =ekg-org-roam= module.  See the [[#logseq][logseq]] section for more details.
- Improve window management, now we play nicer with customized window configuration, and now opening a list of notes will also switch to that window.
- Improved metadata overlay look and function, it now looks just like =message-mode=, which hopefully will help with people's intuitions on how it works.
- Added a blank line between notes in notes list buffers, for a cleaner look.
- Renamed =ekg-rename-tag= to =ekg-global-rename-tag= to clarify this isn't for changing an individual tag in a note.
- Added arg prefix behavior to =ekg-notes-delete= to allow deleting notes without a warning.
- Made =ekg-capture= have unique buffer names, so the user can capture multiple notes at the same time.

Thanks especially to users and contributors: [[https://github.com/jayrajput][Jay Rajput]], [[https://github.com/qingshuizheng][Qingshui Zheng]], And [[https://github.com/cuprum][cuprum]].
** Version 0.2.1
- Removed =ekg-notes-remove=, which removed one or more tags from a note from a note list buffer.
- New keybinding, "q" in the notes buffer, which kills the buffer (thanks to Jay Rajput for the idea).
** Version 0.2
- Added hooks ~ekg-add-schema-hook~, ~ekg-note-pre-save-hook~, ~ekg-note-save-hook~, ~ekg-note-delete-hook~, and ~ekg-note-add-tag-hook~  to enable customization.
- New commands =ekg-show-notes-latest-captured=, =ekg-show-notes-latest-modified=, for showing notes created or modified recently.
- Introduced variable ~ekg-notes-size~ to control the default page size for limited views such as =ekg-show-notes-latest-captured=.
- Added templating.
- Added embedding as an optional add-on, to enable note similarity and note search; requires an account at OpenAI or similar embedding provider.
- Added new function ~ekg-active-notes~ to easily get all non-trashed notes.
- Improved ability to have note list buffers that have flexible titles and operation, notably improving the =ekg-show-notes-in-trash= command.
- Standardized buffer names for =ekg-notes-mode= buffers, which all are prepended with "ekg" and surrounded by asterisks, to denote that they are non-file-based.
- Added the documentation you are reading right now.
- Fixed bug interfering with completion at the beginning of the tag property line.
- Fix for ~ekg-notes-refresh~ incorrectly calling ~ekg--show-notes~.
* Database
By default, ekg uses the default triple database, which is set in the variable
~triples-default-database-filename~.  The default value of this is
=~/.emacs.d/triples.db=.  You can specify a different name if you want the ekg
database to not be shared with any other user of the triple package, by
customizing the variable ~ekg-db-file~.  When this is ~nil~, it leaves the
filename up to the triples package.
* Concepts and data model in ekg
The ekg package is built on a flexible database scheme called "triples", where
everything is stored as a graph structure: a subject, a predicate, and an
object.  The implication for the ekg package is that new kinds of data are easy
to add, and live alongside other data.  Values of properties, stored as "objects",
can themselves have values by adding data where the same value is the
"subject".  If you plan to do extensive integration work in elisp, it will help
to understand these concepts, and the best way to do so is reading the triples
package README.

For notes, we can think of the subject of the triples as an ID.  Notes are
created, and have the following types by default, with the type having
properties.
  - =tagged=: Tags
  - =text=: Text, its major mode, and any inline commands.
  - =time-tracked=: Creation time and modification time
  - =titled=: Title

The ID for notes is by default an integer UUID.  However, you can have notes
about anything.  In EKG an ID can be a resource identifier as well, such as a
URL.  When this happens, the ID is interesting data in its own right.

Tags may have spaces, but cannot have commas, which are used to separate them
when showing them to the user and parsing them back out into properties to
store.  Tags also may not contain uppercase letters.

Because of the triples model, there is data about the tags for each note.  Tags
themselves just have type markers indicating they are tags, and can dynamically
query for all notes with their tag, so tags always have a current list of notes
with their tag.
* Understanding and editing the note buffer
When capturing or creating a note, the note buffer has two areas important to
understand.  The first is the area for note properties, which has a different
background color.  The second is the area for the note text.
** Note properties
The properties shown in the note property area come from the data stored in the
database for the entity.  At a minimum, there will be tags.

#+texinfo: @noindent
A property is displayed with a label, and the value, such as
#+begin_quote
Tags: emacs, ekg
#+end_quote

#+texinfo: @noindent
Changing these values, when saving the note, will change the values that will be
stored in the database.

#+texinfo: @noindent
New properties can be added manually, so if you wanted a title, you can add it
to the property list.
#+begin_quote
Title: This is my title
#+end_quote

#+texinfo: @noindent
It's important to note that everything in the section with the different
background color is a property and will be treated as such.  Text that doesn't
look like a property there will cause problems, and properties outside this area
will instead be treated as note text.  The end of the property section ends with
an uneditable "--text follows this line--", below which the text of the note
starts.

#+texinfo: @noindent
Not every property has a representation in the property list, only the
properties which users may want to change manually.

#+texinfo: @noindent
Tag properties have completion to tags built-in, so when adding tags to a note
you can choose from available tags.  Or you may add a new tag that has not yet
been used.

#+texinfo: @noindent
Ekg makes some effort to make sure that the user doesn't accidentally extend the
property section without adding actual properties, since this will likely result
in a confusing experience for the user.
** Note text
<<<<<<< HEAD
Below the property section is the text section.  The text could be anything (or
nothing).  This is the body text of the note, where you write down whatever you
want to note about, that is relevant to the tags for the note.

There are three modes for the note text: =text-mode=, =markdown-mode=, and
=org-mode=.  More can be added by customizing the variable
~ekg-acceptable-modes~, just make sure it's a mode that makes sense for
notes.  The default mode is configured in ~ekg-capture-default-mode~, but can be
changed when capturing with the command =ekg-change-mode=.
=======
:PROPERTIES:
:CUSTOM_ID: note-text
:END:
Below is the property section is the note section. The text could be anything (or nothing). This is the body text of the note, where you write down whatever
you want to note about, that is relevant to the tags for the note.

There are three modes for the note text: =text-mode=, =markdown-mode=, and =org-mode=. More can be added by customizing the variable ~ekg-acceptable-modes~, just
make sure its a mode that makes sense for notes. The default mode is configured in ~ekg-capture-default-mode~, but can be changed when capturing with the command =ekg-change-mode=.

The note text offers various completions.  The most common completion is to type tags inline when writing notes, which will be added to the note upon save (this will happen whether completion is used or not).  The tag completion is triggered by a "#" symbol.  In =org-mode=, if =ekg-linkify-inline-tags= is non-nil (which it is by default), the tag will be turned into an org link to the tag.  Otherwise, it will be in plain text, and if the tag has a space, it will be enclosed in brackets to delineate the entire tag.  Finishing the completion with a tag that isn't a current tag is fine, since the tag will be added on save.  However, if the tag has a space, it won't be "completed" by the completion system, which means it won't automatically get the brackets around it — so in that case, you must ensure that brackets are enclosing your tag yourself.   There is no effort to clean up inline tags that are deleted in the tag section, and if an inline tag is not deleted in the note text, the tag contained will be re-added.   Other tag symbols are available and customizable, and indicate different prefixes.  To start with, by default, there is not only the "#" symbol (meaning just a tag with that name), but also the "@" symbol which indicates tags prefixed with "person/", and a "!" indicating tags prefixed with "idea/".  For example, if a note text contains "#opensource @rms", the tags added (and links created) would be to the "opensource" tag and the "person/rms" tag.  These can be customized by changing =ekg-inline-custom-tag-completion-symbols= to add or remove your own custom symbols. 

Another type of completion is for inline commands, the ">t" completion, mentioned in the [[#inlines][Inline commands]].
>>>>>>> f04190e0
** Drafts
Notes can be saved midway through editing, both for capturing and editing notes.
The normal buffer-save keybinding (typically C-x C-s) will save a draft.  A
draft is like a normal note, but has a special tag, by default "draft".  (This
can be customized in =ekg-draft-tag=.)  Having this tag means the note doesn't
show up in most views, much like the notes in "trash".  Once a note is saved
normally, it loses the draft tag.

See also the section on the [[#autosave][auto save]], to see how to turn on and set up auto save, which can automatically save drafts for new notes.
** A warning about org-mode
Org-mode notes are primarily to use org-mode formatting on.  Org-mode has a lot
of funtionality, but much of it depends on the assumption that the buffer is all
for use by org-mode (not true in this case, because of the properties portion),
and the assumption that the buffer is visiting a file, which is also not
true.  In particular, attachments will not work, and ekg-notes cannot be added to
the agenda.
* Capturing notes
=ekg-capture= is the command to capture a note.  In ekg this is probably the most
frequently used command.  It will create a new buffer called =*EKG Capture*=.  By
default, it will have the current date tag, such as "date/2023-02-21".

#+texinfo: @noindent
 =ekg-capture-url= will capture a note associated with a URL resource, and with
 a given title as the title of the page.  The idea is that the note is annotating
 the reference itself as a "literature note".  The title also appears as a tag,
 so other notes can reference this if needed.  For example, if the URL is
 http://example.com, and the title is "An example URL", the properties buffer
 will have the following:

 #+begin_quote
Resource: http://example.com
Tags: doc/an example url, date/2023-02-25
Title: An example URL
 #+end_quote

 Capturing URLs is a bit clunky as is.  If you can wrap it in a function to
 supply the name and url of the active browser tab, then you can create a much
 easier experience.  The following is an example for users of Google Chrome on
 Mac OS X.

 #+begin_src emacs-lisp
(defun my/ekg-capture-url ()
  (interactive)

  (ekg-capture-url
   (do-applescript "tell application \"Google Chrome\" to return URL of active tab of front window")
   (do-applescript "tell application \"Google Chrome\" to return Title of active tab of front window")))
 #+end_src

#+texinfo: @noindent
URL can also point to local files, which will be browsed using =find-file= by
default.  The idea is that you can tag files and folders to make them easier to
find.  Here is an example note similar to web address URL:

#+begin_quote
Resource: file:~/notes/20230510T162600__emacs_init-file.org
Tags: doc/emacs config, date/2023-05-13, emacs/init
Title: Emacs Config
#+end_quote

You can use the function =ekg-capture-file= to either capture or edit a note
associated with a file from a buffer visiting that file.  (If there is already a
note associated with the buffer's file, the note will be opened.)  You can use
this to store TODOs and other notes about a file.

ekg opens web addresses in a browser using =browse-url= and everything else in
Emacs using =find-file=.

#+texinfo: @noindent
A final way to capture notes comes from a buffer that is viewing a list of
notes, in =ekg-notes-mode=.  You can call =ekg-notes-create=, which will capture
a new note with whatever tags (if any) are associated with the notes buffer.

#+texinfo: @noindent
To save any note that is being captured, press =C-c C-c= or call
=ekg-capture-finalize=.  To cancel, just kill the buffer.
** Templates
:PROPERTIES:
:CUSTOM_ID: templates
:END:
Ekg comes with a built-in way to have templates.  When you add a tag to a note,
ekg searches for notes with both the tag being added, and the tag "template".
Any note with those two tags will be added by default to the text of the buffer.

For example, if there is a note with tags "daily reflection" and "template",
with the text "What did you learn today?", adding the tag "daily reflection" to
a note will cause the text "What did you learn today?" to appear.  The parents
of tags are also searched, so the same thing will happen if the tag you add is
"daily reflection/morning" - it will get the template for "daily reflection" as
long as it exists.

The adding of templates happens whether intially when setting up the capture
buffer, or later when the user completes a tag.  Tags added without completion
won't trigger this behavior, since at the moment ekg will not be able to
understand that a tag has changed.

You can choose a tag other than "template" as the trigger for this templating
behavior, by customizing ~ekg-template-tag~.

This functionality is enabled through the function
=ekg-on-add-tag-insert-template= in the variable ~ekg-note-add-tag-hook~, and
can be turned off by removing it from that hook.

#+begin_src emacs-lisp
(remove-hook 'ekg-note-add-tag-hook #'ekg-on-add-tag-insert-template)
#+end_src
** Changing the initial tags of a note
The variable ~ekg-capture-auto-tag-funcs~ has a list of functions to call to add
tags.  Each function is called, and returns a list of tags (or ~nil~, the empty
list), which are all added to a new note.  By default, this variable has the
function =ekg-date-tag=, which returns the tag of today's date.  If you do not
want this, you can remove this function.  You can also add your own functions to
add the year, the week number, or any tag you feel is appropriate.
** Inline commands
:PROPERTIES:
:CUSTOM_ID: inlines
:END:
An inline command is a way to insert generated content into notes.  A command
has a representation, and can be evaluated.  The representation is an
s-expression limited to a subset of functions.  An example of a representation
is "My .emacs file: %(transclude-file \"~/.emacs.d/init.el\")".  When you are
capturing or editing the note, you can create this representation, or see one
already created.  When viewing the note in a notes buffer, the inline command is
evaluated and the results are inserted into the note.

There are two kinds of inline commands: a normal command, and a note command.  A
normal command can do anything, and takes the form "%(<command> <arg 1> <arg 2>
... <arg n>)".  In other words, this is just like an elisp function call, except
with a "%" in front.  When executing one of these we look for a function
starting with =ekg-inline-command-=.  So, for example, we have the following
commands available for use:

- =%(transclude-note id <numwords>)=: Include the contents of another note.
  =numwords= is optional, and controls the maximum number of words to include.
  If not included, there is no limit.
- =%(transclude-file filename <numwords>)=: Include the contents of a file.
  =numwords= functions the same here as in =transclude-note=.
- =%(transclude-website url <numwords>)=: Include the contents of a website.  As
  of now, no attempt is made to only include the "main content", so this is best
  suited to simple text sites that have content without any navigational
  elements.

These are defined in ~ekg-inline-command-transclude-note~, and so on.  A user
can define new commands just by creating new functions that fit this pattern.
All of these will be executed and content calculated every time the note
containing them is re-displayed.  Note that there is currently no automatic
refresh when the content being transcluded changes.

The other kind of inline command is a note command.  These function similarly to
normal inline commands, with the key difference that the form is now
"%n(<command> <arg 1> <arg 2> ... <arg n>)"; note the "n" in front.  The
difference here is that there is an implicit first argument that is the note
that is being displayed in the current context.  After that note argument "<arg
1>" and so on will be added.  These are used primarily for controlling the
read-only display of notes in notes lists.  The note commands are primarily
driven by types, with the idea that a note can have many types, and each type
has a note command that displays information related to that type.  Note
commands are defined in functions with the prefix =ekg-display-note-=.  The
following note commands exist:

- =%n(id <force>)=: Shows the ID of the note, if it is interesting.  Interesting
  mainly means it isn't a random-seeming ID that we normally generate for notes,
  and is instead some sort of resource.  If =force= is true, then show it
  whether it is interesting or not.
- =%n(text <numwords>)=: The text of a note (with any inline commands calculated
  and their results displayed inline).  =numwords= functions as noted above.
- =%n(tagged)=: The tags of a note.
- =%n(time-tracked <format-str>)=: The created and modified time of a note.
  =format-str=, if passed, controls how the times are formatted (see
  documentation for ~format-time-string~, default is ~%Y-%m-%d~).
- =%n(titled)=: The title of a note.
- =%n(other)=: A special note command that will substitute itself with all
  type-relevant note commands that haven't already appeared.  So, for example,
  if there is a type such as =person=, and a note has information with this
  type, that information will be shown in the =other= command, as if it was
  substituted by =%n(person)=.  However, if =%n(person)= already appears as a
  command, it will not add it again in the =other= command.

The =%n(id <force>)= is implemented in ~ekg-display-note-id~, =%n(text
<numwords>)= is implemented in ~ekg-display-note-text~, and so on.  All these
are designed to be useful for customizing the note display (see [[#customizing-note-display][Customizing note
display in ekg-notes-mode]]).  Because we want to have these possibly not insert
anything, each function must end with a newline if the content is likely to be
needing a line to itself.  The functions must always return a string.  Although
the default note commands are all based around types, a note command could be
anything that needs a note.

Inlines can be added by simply typing them, or a few special commands.
=ekg-edit-add-inline= will add an inline note or file.  For notes, it will
prompt to select a note by title or tag and then text.  For files, it will
prompt for the file name.  The other way is to use completion at point, by
typing ">t" and completing by notes with titles.  After completion, the ">t"
will be replaced with the correct =transclude-note= command that refers to the
titled note selected.  This is only useful for notes with titles, since they are
more easily selected by completion.
* Viewing tags or notes
There are several functions to view notes in various ways.  All of these show a
list of notes in read-only view, that can be navigated and interacted with.
This is a =ekg-notes-mode= buffer.

=ekg-show-notes-with-tag= will show all notes tagged with the given tag.

=ekg-show-notes-with-any-tags= will show all notes that have any of the tags given.

=ekg-show-notes-with-all-tags= will show all notes that have all of the tags given.

=ekg-show-notes-for-today= will show the notes taken today.

=ekg-show-notes-latest-captured= will show a number of notes from newest to
oldest.  The number is 20 by default, but can be changed by customizing
~ekg-notes-size~.

=ekg-show-notes-latest-modified= will show a number of notes from newest to
oldest, but by modification time, not by creation time.  The number is also 20
by default and can be changed by customizing ~ekg-notes-size~.

=ekg-show-notes-in-trash= will show the notes in the trash (see the [[#trash][trash]]
section for details on how this works).
** Commands in the notes buffer
The notes buffer is navigated via the following commands (the default binding is
also given):

=ekg-notes-tag= (=t=), open another notes buffer showing notes with one of the
tags of current note.

=ekg-notes-open= (=o=), edit the currently selected note.

=ekg-notes-delete= (=d=), trash the current note (or, if this is the trash list,
truly delete it).

=ekg-notes-browse= (=b=), open the resource attached to the current note, if it
exists, otherwise do nothing.

=ekg-notes-select-and-browse-url= (=B=), select from all the titles of URL
resources in the any of the notes, and browse the URL.

=ekg-notes-refresh= (=g=), refresh the list of notes in the current buffer, to
make sure any new notes or removed notes are updated in the list.

=ekg-notes-create= (=c=), capture a new note with all the tags associated with
the list.

=ekg-notes-next= (=n=), move selection to the next note.

=ekg-notes-previous= (=p=), move selection to the previous node.

=ekg-notes-any-note-tags= (=a=), open a new notes list showing any of the tags
that appear in the selected note.

=ekg-notes-any-tags= (=A=), open a new notes list showing any of the tags that
appear in any of the notes in the note list.  For example, if the buffer was
displaying notes with tag =emacs=, and there are two notes displayed, one with
tags =emacs= and =org-mode=, and the other with =emacs= and =ekg=, a new buffer
displaying notes with any of the tags =emacs=, =org-mode=, or =ekg= is created.

=ekg-notes-kill= (=k=), kill a note from the current view.  This only removes
the note from the current buffer; the database is not changed.  If the view is
refreshed, the note will come back.

=q= will kill the notes buffer.

Many of these commands use the notion that notes lists have associated lists of
tags.  That is the case for many commands, but not all.  For example,
=ekg-show-notes-latest-captured=, =ekg-show-notes-latest-modified=, and
=ekg-show-notes-in-trash= have no associated tags.
** Customizing note display in =ekg-notes-mode=
:PROPERTIES:
:CUSTOM_ID: customizing-note-display
:END:
The main way to customize displays is via the variable
~ekg-display-note-template~, which is a string that has inline commands in it
(normally inline note commands).  See the [[#inlines][inlines]] section for more details on
these commands.  Through changing this, the ordering or inclusion of various
type-related information can be configured, or extra text added, or anything,
really.

The variable ~ekg-format-funcs~ has functions to run to format what ekg displays
to the user.  Each format function runs in turn on a temporary buffer with the
note text in it, and can make whatever changes it needs to before the buffer's
contents are displayed in a note list.
* Magic tags
:PROPERTIES:
:CUSTOM_ID: magic-tags
:END:
Sometimes you want to have behaviors that are associated with particular tags.
For example, if some of your notes are in Chinese, you may want to tag them all
with the same tag.  Going further, it would be nice if all notes tagged with
"chinese" had your favorite Chinese input method on by default.  With magic
tags, you can enable this tag-based customization.

This works in a similar manner to [[#templates][templates]], except that a template tag only
takes effect when you add it, while a magic tag takes effect both when first
adding it and when editing a note with the tag.  But they also share the same
shortcoming: you must add the tag via completion to get its effects to run.  (It
will still take effect when editing the note though.)

Creating magic tags is also like creating templates.  You create a note and use
a special tag that indicates this tag is a magic tag.  That special tag is
"tag-defun" (but the name can be changed by customizing the variable
=ekg-function-tag=).  This tag is itself a "magic tag", and once you add it to a
note, the note will change to be in =emacs-lisp-mode=.  Notes co-tagged with
this will take effect for any notes with those co-tags (again, just like
templates).  For this reason, it's probably best to avoid having any date tags
co-tagged, since users probably don't want them to be magic tags.  To illustrate
the example that in this section, you could have a note with tags "chinese" and
"tag-defun".  This note could have the following content:

#+begin_src emacs-lisp
(set-input-method 'chinese-b5-quick)
#+end_src

#+texinfo: @noindent
In this example, once a note is added with "chinese", this function will be run,
and all subsequent editing of the note will have this function run.  Note that
there can be only one elisp expression in the note; if you have multiple, only
the first will be used.  It is not advised to have complicated elisp here, since
it is not amenable to debugging.  The code is run in the context of the note
buffer, after the text has been inserted.

For tags that are a hierarchy, each level in the hierarchy is tried in order,
from least specific to most specific.  So, for example, if the tag was
"chinese/writing practice", first we would try "chinese", apply any functions
found there, then try "chinese/writing practice", and apply any functions found
there.
* The trash
:PROPERTIES:
:CUSTOM_ID: trash
:END:

Notes deleted from note lists (=ekg-notes-mode=) buffers are not deleted
outright, but rather put in the trash.  There are two concepts here: trashed
tags, and trashed note.  A trashed tag is a tag with the prefix "trash/" added.
Such tags are ignored and not shown to users except when editing notes, at which
point the user can choose to remove the trash prefix to un-trash them.  When you
run =ekg-notes-delete= on a note, all its tags are trashed (i.e. prefixed with
"trash/").

If all of a note's tags are trashed, then the note itself is considered to be
trashed.  Trashed notes can be seen by calling =ekg-show-notes-in-trash=.  If
notes are deleted from this list via =ekg-notes-delete= again, they are deleted
permanently.  The function =ekg-notes-delete= will only permanently delete a
note if all its tags were previously trashed.  If you want to un-trash the note,
you can edit the note and remove the trash prefix from one or more of the tags.
* Links to ekg in org-mode
Both notes in ekg and certain note list buffers can be stored and linked to in
org-mode.  To store a link to a note, you have to edit that note and call
=org-store-link=.  That function can also be called in a =ekg-notes-mode= buffer
created by =ekg-show-notes-with-any-tags=.  Other list types currently will just
store their tags assuming the user wants a link to a list with any of the tags
in the list.
* Importing from org-roam
You can import your notes from org-roam.  This will turn all titles into tags,
and all links will become tags as well.  At the moment, this is done via
executing elisp, since importing can be fairly idiosyncratic, and ekg and
org-roam have different ways of expressing the same thing that you may want to
change.  It's best if you looked over =ekg-org-roam.el= and see what is going
on, but at least read the following description before manually executing
~(ekg-org-roam-import)~.

The import is idempotent, so it always will import to the same entities,
overwriting older data with new data.  If you want to update what is in ekg, you
can just rerun the import.  In the import, titles and links will be normalized
to ekg's tag format (they will be downcased and have any commas removed).  If
you have tags you want to turn into prefixes (which is a good idea for tags
widely applied, which essentially act as a categorization), you can add those
tags to the list at ~ekg-org-roam-import-tag-to-prefix~.  For example,

#+begin_src emacs-lisp
(setq ekg-org-roam-import-tag-to-prefix (append ekg-org-roam-import-tag-to-prefix '("idea" "person")))
#+end_src

Then, when a note is found that is tagged with "idea", but with title "emacs is
a powerful tool", then the title in org-roam will be turned into the ekg tag
"idea/emacs is a powerful tool", and anything linked to it will also get the
same prefix.
* Backups
By default, the ekg package will back up its database, using the backup
functionality built into the triples library.  The backup behavior is controlled
by ~ekg-default-num-backups~, set to =5= by default, and
~ekg-default-backups-strategy~, set to =daily=.  These are, on first use of ekg,
stored in the database itself, but it can be set again at any time by running:

#+begin_src emacs-lisp
(triples-backups-setup ekg-db ekg-default-num-backups ekg-default-backups-strategy)
#+end_src

The strategy can be one of the defaults of =daily=, =weekly=, =every-change=, or
=never=, and new methods can be defined as well.  See the implementation in
=triples-backups.el= for more information.
* Database maintenance
You may occasionally notice that certain tags are obsolete and have no notes, or
notes exist that are empty, or various other annoyances.  You can call
=ekg-clean-db=, which will:

- First, force a backup.
- Remove all tags with no uses.
- Remove notes with no text, or just a "*", which is something that often
  happens with org-mode buffers.

Tags may need to be renamed because the concept has changed in some way.  The
command =ekg-global-rename-tag= can quickly rename one tag to another globally
across the database, so all tags with the old tag now have the new tag.  (Note
that the new tag may already exist, in which case this operation cannot be
easily undone.)
* Customizing ekg with hooks
You can customize the behavior of ekg in a number of ways.

First, you can create your own schema to store your own data.  The hook
~ekg-add-schema-hook~ is called whenver the database is connected to.  At that
point, ekg adds all of its schema, and runs the hooks in this variable.  Adding
schema is idempotent, so it can be called any number of times without causing
problems.  Adding schema can be done by calling the triples library.  For
details on how to create schema, you can either look at the ekg implementation
for example, or the triples library README for an overview of how it works.

The ~ekg-note-pre-save-hook~ is called before saving a note, and
~ekg-note-save-hook~ is called after saving, but in the same database
transaction as the save.

The ~ekg-note-delete-hook~ is called when deleting a note.

The ~ekg-note-add-tag-hook~ is called when adding a tag, either via the initial
tags added to a new note, or tags added after completing a new tag in the note's
property list.
* Integration with ekg
The ekg package is designed to be easy to integrate with.  For example, if you
want to create a note automatically in one of your functions, you can write:

#+begin_src emacs-lisp
  (defun my/log-to-ekg (text)
    "Log TEXT as a note to EKG's date"
    (ekg-save-note (ekg-note-create :text text :mode 'text-mode :tags `(,(ekg-tag-for-date) "log"))))
#+end_src

#+texinfo: @noindent
If you wanted to re-use an existing note and append to it, you can do that as well.

#+begin_src emacs-lisp
(defun my/log-to-ekg (text)
  "Log TEXT as a note to EKG's date, appending if possible."
  (let ((notes (ekg-get-notes-with-tags (list (ekg-tag-for-date) "log"))))
    (if notes
        (progn
          (setf (ekg-note-text (car notes)) (concat (ekg-note-text (car notes)) "\n" text))
          (ekg-save-note (car notes)))
      (ekg-save-note (ekg-note-create :text text :mode 'text-mode :tags `(,(ekg-tag-for-date) "log"))))))
#+end_src

There isn't a special API, but the basic defuns such as ~ekg-save-note~,
~ekg-note-create-text~, ~ekg-get-notes-with-tags~, ~ekg-get-note-with-id~, along
with the struct ~ekg-note~ are good starting points.  Capturing notes in
different ways can be done by wrapping ~ekg-capture~, and is how functions such
as ~ekg-capture-url~ work.

#+texinfo: @noindent
If you add schema and you want the user to be able to modify it, you should
supply new alist entries to ~ekg-metadata-parsers~ and ~ekg-metadata-labels~.

#+texinfo: @noindent
Because inline commands exist, the complete text of a note should be retrieved
with ~ekg-display-note~.  The function ~ekg-note-text~, will only get the text
as stored, which is missing mode related text properties and any text generated
from inline commands.
* Extras
The ekg module can have any number of functionality additions.  These may appear
as other packages with other maintainers, but some are included as part of this
package.
** Embeddings
The embeddings functionality can be turned on by requiring the embeddings file and enabling it, such as:

#+begin_src emacs-lisp
(require 'ekg-embedding)
(ekg-embedding-generate-on-save)
#+end_src

This module contains functionality to explore similar notes and search using
techniques associated with large language models.  Embeddings let you do
searches at a semantic level, based on an understood meaning that is separate
from the words used.  For example, if I have a note with a recipe for linguini,
embeddings will let me see that it is similar to notes about spaghetti, and not
similar to notes about cold fusion.  Because the search is not based on words,
but meaning derived from those words, notes that describe the same thing in two
different languages should be very similar.  In ekg these let you find notes
similar to a current note, or in fact any buffer.  You can also do a query via
embeddings.

The idea behind an embedding is that it is an abstract representation of text,
represented as a multi-dimensional vector.  Because it is just a vector, you can
compare the distance between different embeddings, and embedding vectors that
are similar should represent similar concepts.  This can be used to find similar
notes, but also to search, where the search string is transformed into an
embedding.

The embedding interfaces with your preferred LLM provider via the =llm= package.
This package allows the user to define their preferred llm backends, which will
be stored in ~ekg-llm-provider~.  Please see the [[https://github.com/ahyatt/llm][LLM module project page]] for a
complete description on how to do this, but an example would be the following:

#+begin_src emacs-lisp
(use-package ekg
  :init
  (require 'llm-openai)  ;; the specific LLM provider must be required
  (require 'ekg-embedding)
  (ekg-embedding-generate-on-save)
  (let ((my-provider (make-llm-openai :key "my-openai-api-key")))
    (setq ekg-llm-provider my-provider
          ekg-embedding-provider my-provider)))
#+end_src

The embedding provider must be the same for all notes.  If you want to switch to
a new provider, you will need to call =ekg-embedding-generate-all= with a prefix
argument (=C-u M-x ekg-embedding-generate-all=), which will regenerate all
embeddings asynchronously.  The embedding provider does not have to be the same
as the LLM provider (if you also use the [[#llm][LLM]] add-on.)  Also note that the
provider will get the text of all your notes, so if that bothers you, do not use
any provider on a server.

Once you have this set up, and you have already called ~(require 'ekg-embedding)~
and ~(ekg-embedding-generate-on-save)~ you can call =M-x
ekg-embedding-generate-all=. This may take a long time as each embedding has to
be generated separately with its own API call. Once you've done this, you can
call, in =ekg-notes-mode=, =ekg-embedding-show-similar= to get a list of similar
notes. You can also call =ekg-embedding-search= to perform a search over your
notes using embeddings. In any buffer, you can call
=ekg-embedding-show-similar-to-current-buffer= to similar notes to whatever the
text is in the curent buffer.

The variable =ekg-embedding-text-selector= has a value that is a function that
will pre-process all text that is sent for embeddings. The default value is
=ekg-embedding-text-selector-initial=, which will estimate the size of the tokens
sent and limit the text to the first 8k tokens. Right now the function is tuned
to the limits of Open AI's embedding framework, and a different function may be
needed for other embedding APIs.

If you would like to stop generating embeddings for notes in a session, you can
call ~(ekg-embedding-disable-generate-on-save)~.
** Logseq
:PROPERTIES:
:CUSTOM_ID: logseq
:END:
ekg can sync with logseq, a PKMS application that can run on a laptop or phone.
Logseq is particularly convenient as a way to view or enter notes on your phone,
and various synchronization solutions exist to sync local files with your phone.
Because ekg and logseq have different designs, these apps are not perfectly
compatible.  The ekg and logseq syncing is designed to favor ekg's system when a
conflict arises.

There are two ways to use logseq with ekg.  One is maintaining logseq as an
export-only copy of ekg data, where you don't plan to modify anything in logseq,
just using it to access your notes on other platforms.  Exporting from ekg is
destructive, though, so without an initial import, *exporting will overwrite
logseq files with data from ekg, so it may destroy data*.  The other way is to
sync bidirectionally.  This starts by importing anything from logseq that has
never been imported before, and then writing ekg's data on top.  This will
preserve data, but will lose the initial ordering of pages.  Both of these
methods, then, will significantly impact your logseq notes.  *It is highly
advised to back up your logseq files before starting*.

To export to logseq, start by requiring the =ekg-logseq= module and setting up
~ekg-logseq-dir~, which points to the base directory of your logseq data (where
there is a "pages" and "journals" directory):
#+begin_src emacs-lisp
(require 'ekg-logseq)
(setq ekg-logseq-dir "~/my/logseq")
#+end_src

If you wish to maintain logseq as a read-only copy of ekg, just run
=ekg-logseq-export= when you wish to export data.  This currently may take a few
seconds to a minute, depending on how much data you have.  We attempt to not
write any files that are unchanged.  To have a bidirectional synchronization,
run =ekg-logseq-sync=, which will first import data from logseq, then export
data.

*** Exporting
When exporting, it's important to understand the differences between ekg and
logseq.  Logseq is organized by pages, where one page is one file.  Within the
page there are many sections, which can be individually referenced.  The ekg
integration treats logseq pages like ekg tags, and logseq sections like ekg
notes.  In logseq, the user mostly sees one page at a time.  In ekg, notes are
shown in a variety of contexts, mostly tag related, but not always.  In logseq,
a note lives in one page and is referenced from other pages.  In ekg, each note
has its own identity and is tied to other notes solely via the tags it shares
with them.  To compensate for this difference, we export notes based on their
first non-date tag as the page where the text will apear, and reference other
tags, where they will appear as backlinks.  In addition, in org-mode, notes in a
page appear as top-level outlines, which are supposed to have text for the
outline node.  If there is an ekg note with a title, the title will appear as
the text, otherwise the outline node will just read "Untitled note".  Because
this initial headline is where various properties are stored, and is followed
immediately by tags, it makes sense that this is a title instead of just part of
the content.

#+texinfo: @noindent
For example, take the following note:
#+begin_example
Tags: date/2023-04-05, ekg, logseq

ekg can export into logseq!
#+end_example

#+texinfo: @noindent
This will be exported into "pages/ekg.org":

#+begin_example
,#+title: ekg

,* Untitled note
:PROPERTIES:
:ID: 33134561605
:EKG_HASH: 89471eadbd7cc56b088f5513c11f68cb1d11d045
:END:
#[[2023-04-05]] #[[logseq]]
ekg can export into logseq
#+end_example

#+texinfo: @noindent
Each node points to its ID which is from ekg (but, if it was originally
imported, the ekg ID might originally be from logseq).  We also encode the hash
of the exported data.  This is to keep track of what was exported, so we do not
re-import it unless it has changed.  For now, even if the data is changed, it is
not re-imported.  Files for "pages/logseq.org" and "journals/2023-04-05" will
also be created, although they won't have any content from this note.

#+texinfo: @noindent
When exporting, inline commands (see [[#inlines][inlines]] section), are evaluated before
exporting to logseq, with the exception of note transclusions, which turn into
logseq embeds to the same ID.  So, other kinds of transclusions or any other
commands will evaluate to whatever text they normally evaluate to when viewing
the note before exporting to logseq.  For example, if the note has a file
tranclusion inline command, the file contents will be exported to logseq.
Logseq embeds are roughly equivalent to note transclusions, but only roughly,
since a key difference is that logseq embeds occupy their own lines and appear
visually distinct, and ekg transclusions don't.  Because of this, some
formatting strangeness between the two may happen.
*** Importing
#+texinfo: @noindent
Imports from logseq will return all top-level items as separate notes.  So, for
example, assuming we're reading from the logseq file "pages/logseq.org":

#+begin_example
,* This is my first time trying logseq  #testing
,* The org compatibility here is especially nice  #org

   It really helps me feel comfortable in using the various formatting options I had gotten used to.
#+end_example

#+texinfo: @noindent
This will turn into two notes, one that has text "* This is my first time trying
logseq #testing", and with tags =logseq=, and =testing=, and the other with the
rest of the text, with the tags =logseq= and =org=.

#+texinfo: @noindent
There are a few things to be aware of.  In logseq, any level of the hierarchy
can have an id and be referenced separately.  In ekg, we don't support notes
inside of other notes, so these will be imported in the context of the parent
note, and won't be available to reference as its own separate note.  Also,
logseq has other functionality not supported by ekg, such as queries and
potentially anything provided by plugins.  These will be imported as-is to ekg,
but without any corresponding functionality.

#+texinfo: @noindent
Logseq embeds are imported as note transclusions.
** LLM
:PROPERTIES:
:CUSTOM_ID: llm
:END:
#+texinfo: @noindent
The ekg-llm module provides a second way to use large language models (LLMs)
with ekg, separately from the ekg-embeddings integration.  While the
ekg-embeddings module lets you find notes based on their meanings, the ekg-llm
module lets you prompt an LLM with the contents of a note, and then capture the
LLM's response in the note.

As with ekg-embeddings, this is based on the =llm= package, which allows the
user to define their preferred llm backends, which will be stored in
~ekg-llm-provider~.  Please see the [[https://github.com/ahyatt/llm][LLM module project page]] for a complete
description of how to do this, but an example would be the following:

#+begin_src emacs-lisp
(use-package ekg
  :init
  (require 'llm-openai)  ;; the specific LLM provider must be required
  (let ((my-provider (make-llm-openai :key "my-openai-api-key")))
    (setq ekg-llm-provider my-provider
          ekg-embedding-provider my-provider)))
#+end_src

The embedding and LLM providers can be different.  The LLM provider can change
at will, while the embedding provider must be the same for all embeddings in the
database.
*** Augmenting notes with LLM output
To send a note to an LLM and capture its response, call
=ekg-llm-send-and-append-note=, which is by default bound to =[C-c .]=.  A
prefix argument (=[C-u C-c .]=) will let you edit the prompt before it is sent.
The output from the LLM is appended at the end of the note, in a special
section.

In addition to the contents of the note, ekg will construct a larger prompt for
the LLM.  The default prompt is a fixed string you can configure in
~ekg-llm-default-prompt~.  But alternatively, you can create alternative prompts
for different ekg tags in the same way that [[#templates][templates]] work, by creating a note
tagged with "prompt" and any other tag (the special "prompt" tag can be changed
by customizing ~ekg-llm-prompt-tag~).  The alternate prompt is created by
appending all "prompt"-tagged notes.  Note that, as with templates, hierarchical
tags can have prompts attached at any or all levels of the hierarchy.

To take an example, imagine that you have a note tagged with =prompt= and
=recipe=, containing a prompt saying the LLM should imagine itself an authority
on cooking and provide you helpful tips to improve your recipes.  You then
create a note with a child tag of =recipe=, let's say =recipe/monkfish=, with
some details of your attempt to cook monkfish, and then hit =[C-c .]=.  Because
=recipe= is a parent of =recipe/monkfish=, ekg-llm will use this prompt instead
of the default one, and will also append your note, and place the LLM's response
in a special section at the end of your note.  For example:

#+begin_example
Making monkfish again.  It is thick but tends to be wet and hard to get a good
sear on.  Maybe I should sous vide it and then blast it with the searzall torch?

#+BEGIN_LLM_OUTPUT
Monkfish can indeed be challenging to sear properly due to its high water
content.  Sous-vide cooking followed by searing with a torch can be a great
technique to achieve the desired result.  The sous-vide process will help to cook
the fish evenly and retain moisture, while the searzall torch can give it a
beautiful caramelized crust.  Just be sure to pat the fish dry before searing for
better browning and use high heat to quickly sear the exterior without
overcooking the inside.  Happy cooking!
#+END_LLM_OUTPUT
#+end_example

Instead of appending, the note can be replaced with the output of the LLM by
using =ekg-llm-send-and-replace-note= which is bound to =[C-c ,]=.  As with the
append command, using a prefix argument will let you edit the prompt before
sending it.

All prompts sent from a note in org or markdown modes have a prelude that notes
the format of the input and expected output.
*** Using ekg notes as prompts
ekg notes are especially well suited for LLM prompting, both because of the
ability to create prompts for different tags, and the ability to transclude one
note's contents within another note.  While each "prompt"-tagged note should
work as a standalone LLM prompt, it may be helpful to build up a set of partial
prompts that you can share among many full prompts using transclusion.

For example, imagine a prompt that is designed to give an Aristotelian response
to a note.  A note with tags "aristotle" and "prompt" could have the basics:
"You are Aristotle.  Give a response to the note using Aristotle's writing style
and ideas, referencing existing works when possible."  But perhaps you also want
some standard behaviors found in other prompts, such as a prompt to encourage
the LLM to ask you questions when appropriate.  There may be many prompts in
which that sub-prompt may be applicable.  You can use transclusion [[#inlines][inlines]] for
this, adding the transclusion to the appropriate part of the prompt.  You can
then iterate on each sub-part, trying to get the best behavior.

Additionally, transclusion or other inline commands could help in other ways in
forming the prompt, by sharing your schedule, or your current org agenda items
as context to the LLM when it is necessary.  These advanced uses will require
inline commands that are not part of the base ekg package, but once written,
they can be seamlessly used in prompts.
*** Querying your ekg database
If you also use embeddings, you can use the interactive function
=ekg-llm-query-with-notes= to find your notes that best match a query, and send
the LLM a prompt consisting of those notes.  This essentially will let your
notes act as a natural language queryable knowledge base.  It will work for
queries in which you have the relevant information.  The answer to the query
will appear in a new buffer.

The initial part of the prompt instructing the LLM for this case is defined in
=ekg-llm-query-prompt-intro=.  This can be changed to tune how the LLM responds
to the query.

Note that anything in your database could potentially be retrieved and sent to
the LLM, so if you have notes that you consider too private to send for
processing, you may not want to use this.
** Auto save
:PROPERTIES:
:CUSTOM_ID: autosave
:END:
The =ekg-auto-save= module is useful for users who enter longer notes, so that the notes are protected against accidentally killing the buffer, or emacs crashing, or any similar problem.  It is designed to work similarly to the built-in auto-save functionality, and has it's own variables that default to the auto-save equivalent.  So, for example, there is ~ekg-auto-save-timeout~, which defaults to the value of ~auto-save-timeout~.

To start using this, you need to require the module and turn on =ekg-auto-save-mode= in the =ekg-edit-mode` and =ekg-capture-mode=.  For example:
#+begin_src emacs-lisp
(require 'ekg-auto-save)
(add-hook 'ekg-capture-mode-hook 'ekg-auto-save-mode)
(add-hook 'ekg-edit-mode-hook 'ekg-auto-save-mode)
#+end_src

In the capture mode, this. is equivalent to saving periodically (to drafts).  In edit mode, it will save the latest version while editing.
* Design
** The triple database
The ekg package uses the triples package to interface with a sqlite database.
The reason a database is useful, even for text, is because databases are
extremely fast, very flexible, and extremely easy to change.  In general, the
less your data looks like just files with text in them, the more a database
makes sense.  In ekg, we can separate the notion of tags from the text, which
makes writing functions such as =ekg-global-rename-tag= trivial, and the
execution extremely fast.

The decision to use the triples package, though, is related to a different
design choice.  In a triple-based system, there's only one database table with
four columns, a =subject=, =predicate=, =object=, and =properties=.  One way to
think of this schema is that it defines links of different types from a subject
to an object.  This is combined with a schema, itself defined in triples.  The
triples define that subjects can have types, and those types can have
properties.  Those properties are expressed in this triple format.  In ekg, the
subjects correspond to the IDs of the notes, or tags.  Subjects can have
multiple types, and data is factored into types that belong together, with a
specific meaning.  To give an example, listing out the data for a note might
look something like:

#+begin_example
33204698034|base/type|tagged|()
33204698034|tagged/tag|"date/2022-11-06"|(:index 0)
33204698034|tagged/tag|"lentil stew"|(:index 1)
33204698034|base/type|text|()
33204698034|text/text|"Made a great lentil stew with dried porcini mushrooms and delicata squash."
33204698034|text/mode|org-mode|()
33204698034|base/type|time-tracked|()
33204698034|time-tracked/creation-time|1667787928|()
33204698034|time-tracked/modified-time|1667787986|()
#+end_example

In this example, =33204698034= is the ID for this note.  It has a type
(=base/type=), of =tagged=, which means this is something that has tags.  The
tags are a list, so the properties contain their index in the list.  Because
each one is stored individually, we can easily find all entities with each tag,
by querying on all subjects with a particular object value.  This is how reverse
links work in the triples package.  In this case, there are two tags,
"date/2022-11-06", and "lentil stew".  The note comes from another type, =text=.
And yet another important property, the modification time, is on yet another
type, =time-tracked=.  These are all independent.  It is possible to have
subjects that have tags but not text, although this doesn't happen currently in
ekg.  It's also possible to have any object have a creation and modified time.

Using a triples scheme has the advantage that it is very easy to integrate with.
All data is very "flat", without having to worry about tables and their schemas.
The uniformity means that it lends itself well to integrations, which typically
would provide a new type and new data.  The disadvantage is that it is typically
less efficient to query, at least for more complicated queries.  On databases
that typically will be used with ekg, this should be not noticeable.

IDs, stored as subjects, can be resources.  This is useful when we want to store
data about some unique thing, such as an URL.  Because triples define a graph,
every object can be a subject.  For an example, if some data in the graph has a
value of "http://emacs.org", then we can attach more data to that value, such as
tags, notes or anything else.  This is how we store notes about web pages
(=ekg-capture-url=).  Having IDs that are meaningful is also useful to enforce
unique data, and force that data isn't duplicated.  For example, with this
design, you couldn't have both a "tag" entity and a "page" entity that are
separate: if they are the same object value, they will be the same subject, with
the same ID.  This leads, in our opinion, to a better design.  Also it's useful
to note that IDs can be anything, even different types of objects.  Integers,
strings, symbols.  This is useful, because objects can be anything.  Because of
the design of the triple database, all data can be expanded on with their own
data, and that data itself expanded on.  This seems like a useful property to
have for a personal knowledge system.
** The metadata section
Because the user may want to modify or create both the text and other database
properties at the same time, we use a single buffer that lets the user do both.
Because of this design choice, we have to divide the buffer up into two
sections: a metadata section and the text section.  The metadata section is on
top, and has a specific format.  Because of this, some =org-mode= functions may
not work correctly, because they assume the whole buffer is an org-mode file.
Without this design, however, it isn't clear how the user could easily see and
modify everything they need.  Theoretically, having another window might work,
but this would add other complications: the user might not want several windows,
the user might select or bury one of them, and more.  There isn't an obvious
ideal solution.  It's possible that the design of the capture/edit buffer may
change in the future to fix some of the issues we see with the current
implementation.<|MERGE_RESOLUTION|>--- conflicted
+++ resolved
@@ -74,7 +74,7 @@
 #+end_src
 * Changelog
 ** Version 0.5
-<<<<<<< HEAD
+- Add tags while writing the body of notes by completing with "#".  See [[#note-text][Note text]] section for details.
 - =ekg-auto-save=, a new module by [[https://github.com/qingshuizheng][Qingshui Zheng]].
 - Added canceling a note as an actual command, also by  [[https://github.com/qingshuizheng][Qingshui Zheng]].
 - Fix issue with trashing notes with tags that are partially trashed.
@@ -87,9 +87,6 @@
 ** Version 0.4.3
 - Added autoloads
 - Fixed issue that could occur when saving with malformed buffers.
-=======
-- Add tags while writing the body of notes by completing with "#".  See [[#note-text][Note text]] section for details.
->>>>>>> f04190e0
 ** Version 0.4.2
 - Switch LLM chat output to streaming when available.
 - Fix inclusion of title-based transclusion ">t", which included the "t" as part of the completion.
@@ -241,30 +238,43 @@
 property section without adding actual properties, since this will likely result
 in a confusing experience for the user.
 ** Note text
-<<<<<<< HEAD
-Below the property section is the text section.  The text could be anything (or
-nothing).  This is the body text of the note, where you write down whatever you
-want to note about, that is relevant to the tags for the note.
-
-There are three modes for the note text: =text-mode=, =markdown-mode=, and
-=org-mode=.  More can be added by customizing the variable
-~ekg-acceptable-modes~, just make sure it's a mode that makes sense for
-notes.  The default mode is configured in ~ekg-capture-default-mode~, but can be
-changed when capturing with the command =ekg-change-mode=.
-=======
 :PROPERTIES:
 :CUSTOM_ID: note-text
 :END:
-Below is the property section is the note section. The text could be anything (or nothing). This is the body text of the note, where you write down whatever
+Below is the property section is the note section. The text could be anything
+(or nothing). This is the body text of the note, where you write down whatever
 you want to note about, that is relevant to the tags for the note.
 
-There are three modes for the note text: =text-mode=, =markdown-mode=, and =org-mode=. More can be added by customizing the variable ~ekg-acceptable-modes~, just
-make sure its a mode that makes sense for notes. The default mode is configured in ~ekg-capture-default-mode~, but can be changed when capturing with the command =ekg-change-mode=.
-
-The note text offers various completions.  The most common completion is to type tags inline when writing notes, which will be added to the note upon save (this will happen whether completion is used or not).  The tag completion is triggered by a "#" symbol.  In =org-mode=, if =ekg-linkify-inline-tags= is non-nil (which it is by default), the tag will be turned into an org link to the tag.  Otherwise, it will be in plain text, and if the tag has a space, it will be enclosed in brackets to delineate the entire tag.  Finishing the completion with a tag that isn't a current tag is fine, since the tag will be added on save.  However, if the tag has a space, it won't be "completed" by the completion system, which means it won't automatically get the brackets around it — so in that case, you must ensure that brackets are enclosing your tag yourself.   There is no effort to clean up inline tags that are deleted in the tag section, and if an inline tag is not deleted in the note text, the tag contained will be re-added.   Other tag symbols are available and customizable, and indicate different prefixes.  To start with, by default, there is not only the "#" symbol (meaning just a tag with that name), but also the "@" symbol which indicates tags prefixed with "person/", and a "!" indicating tags prefixed with "idea/".  For example, if a note text contains "#opensource @rms", the tags added (and links created) would be to the "opensource" tag and the "person/rms" tag.  These can be customized by changing =ekg-inline-custom-tag-completion-symbols= to add or remove your own custom symbols. 
-
-Another type of completion is for inline commands, the ">t" completion, mentioned in the [[#inlines][Inline commands]].
->>>>>>> f04190e0
+There are three modes for the note text: =text-mode=, =markdown-mode=, and =org-mode=.
+More can be added by customizing the variable ~ekg-acceptable-modes~, just make
+sure its a mode that makes sense for notes. The default mode is configured in
+~ekg-capture-default-mode~, but can be changed when capturing with the command
+=ekg-change-mode=.
+
+The note text offers various completions. The most common completion is to type
+tags inline when writing notes, which will be added to the note upon save (this
+will happen whether completion is used or not). The tag completion is triggered
+by a "#" symbol. In =org-mode=, if =ekg-linkify-inline-tags= is non-nil (which it is
+by default), the tag will be turned into an org link to the tag. Otherwise, it
+will be in plain text, and if the tag has a space, it will be enclosed in
+brackets to delineate the entire tag. Finishing the completion with a tag that
+isn't a current tag is fine, since the tag will be added on save. However, if
+the tag has a space, it won't be "completed" by the completion system, which
+means it won't automatically get the brackets around it — so in that case, you
+must ensure that brackets are enclosing your tag yourself. There is no effort to
+clean up inline tags that are deleted in the tag section, and if an inline tag
+is not deleted in the note text, the tag contained will be re-added. Other tag
+symbols are available and customizable, and indicate different prefixes. To
+start with, by default, there is not only the "#" symbol (meaning just a tag
+with that name), but also the "@" symbol which indicates tags prefixed with
+"person/", and a "!" indicating tags prefixed with "idea/". For example, if a
+note text contains "#opensource @rms", the tags added (and links created) would
+be to the "opensource" tag and the "person/rms" tag. These can be customized by
+changing =ekg-inline-custom-tag-completion-symbols= to add or remove your own
+custom symbols.
+
+Another type of completion is for inline commands, the ">t" completion,
+mentioned in the [[#inlines][Inline commands]].
 ** Drafts
 Notes can be saved midway through editing, both for capturing and editing notes.
 The normal buffer-save keybinding (typically C-x C-s) will save a draft.  A
@@ -273,7 +283,8 @@
 show up in most views, much like the notes in "trash".  Once a note is saved
 normally, it loses the draft tag.
 
-See also the section on the [[#autosave][auto save]], to see how to turn on and set up auto save, which can automatically save drafts for new notes.
+See also the section on the [[#autosave][auto save]], to see how to turn on and set up auto
+save, which can automatically save drafts for new notes.
 ** A warning about org-mode
 Org-mode notes are primarily to use org-mode formatting on.  Org-mode has a lot
 of funtionality, but much of it depends on the assumption that the buffer is all
