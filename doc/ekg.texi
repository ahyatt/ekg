--- conflicted
+++ resolved
@@ -935,19 +935,11 @@
 by @code{ekg-default-num-backups}, set to @samp{5} by default, and
 @code{ekg-default-backups-strategy}, set to @samp{daily}.  These are, on first use of ekg,
 stored in the database itself, but it can be set again at any time by running:
-<<<<<<< HEAD
 
 @lisp
 (triples-backups-setup ekg-db ekg-default-num-backups ekg-default-backups-strategy)
 @end lisp
 
-=======
-
-@lisp
-(triples-backups-setup ekg-db ekg-default-num-backups ekg-default-backups-strategy)
-@end lisp
-
->>>>>>> 4dd09005
 The strategy can be one of the defaults of @samp{daily}, @samp{weekly}, @samp{every-change}, or
 @samp{never}, and new methods can be defined as well.  See the implementation in
 @samp{triples-backups.el} for more information.
@@ -1106,7 +1098,6 @@
 provider will get the text of all your notes, so if that bothers you, do not use
 any provider on a server.
 
-<<<<<<< HEAD
 Once you have this set up, and you have already called @code{(require
 'ekg-embedding)} and @code{(ekg-embedding-generate-on-save)} you can call @samp{M-x
 ekg-embedding-generate-all}.  This may take a long time as each embedding has to
@@ -1123,24 +1114,6 @@
 tokens sent and limit the text to the first 8k tokens.  Right now the function
 is tuned to the limits of Open AI's embedding framework, and a different
 function may be needed for other embedding APIs.
-=======
-Once you have this set up, and you have already called @code{(require 'ekg-embedding)}
-and @code{(ekg-embedding-generate-on-save)} you can call @samp{M-x
-ekg-embedding-generate-all}. This may take a long time as each embedding has to
-be generated separately with its own API call. Once you've done this, you can
-call, in @samp{ekg-notes-mode}, @samp{ekg-embedding-show-similar} to get a list of similar
-notes. You can also call @samp{ekg-embedding-search} to perform a search over your
-notes using embeddings. In any buffer, you can call
-@samp{ekg-embedding-show-similar-to-current-buffer} to similar notes to whatever the
-text is in the curent buffer.
-
-The variable @samp{ekg-embedding-text-selector} has a value that is a function that
-will pre-process all text that is sent for embeddings. The default value is
-@samp{ekg-embedding-text-selector-initial}, which will estimate the size of the tokens
-sent and limit the text to the first 8k tokens. Right now the function is tuned
-to the limits of Open AI's embedding framework, and a different function may be
-needed for other embedding APIs.
->>>>>>> 4dd09005
 
 If you would like to stop generating embeddings for notes in a session, you can
 call @code{(ekg-embedding-disable-generate-on-save)}.
