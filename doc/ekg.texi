--- conflicted
+++ resolved
@@ -227,13 +227,11 @@
 @item
 Fix issue in trying to get a single-valued item to show up in the metadata line.
 @item
-<<<<<<< HEAD
 Remove the never-used named, email, and person schema.
-=======
+@item
 Fix issue with tag completions triggering incorrectly if they contained spaces.
 @item
 Fix error when displaying unknown schema.
->>>>>>> f8e2f776
 @end itemize
 
 @node Version 062
