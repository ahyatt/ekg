\input texinfo    @c -*- texinfo -*-
@c %**start of header
@setfilename ekg.info
@settitle ekg, the Emacs Knowledge Graph
@documentencoding UTF-8
@documentlanguage en
@set MAINTAINER Andrew Hyatt
@set MAINTAINEREMAIL @email{ahyatt@gmail.com}
@set MAINTAINERCONTACT @uref{mailto:ahyatt@gmail.com,contact the maintainer}
@c %**end of header

@dircategory Emacs
@direntry
* EKG: (ekg).           A note taking application for emacs using sqlite.
@end direntry

@finalout
@titlepage
@title ekg, the Emacs Knowledge Graph
@author Andrew Hyatt (@email{ahyatt@@gmail.com})
@end titlepage

@contents

@ifnottex
@node Top
@top ekg, the Emacs Knowledge Graph

author:                Andrew Hyatt
@insertcopying

This is the ekg manual, which describes the operation and customization of the
ekg package.  All information here is relevant to the released version only.

The README is also informative, has screenshots, and can be found in the source
and in the git repository, which is at @uref{https://github.com/ahyatt/ekg}.

@end ifnottex

@menu
* Introduction::
* Installation::
* Changelog::
* Database::
* Concepts and data model in ekg::
* Understanding and editing the note buffer::
* Capturing notes::
* Viewing tags or notes::
* Magic tags::
* The trash::
* Links to ekg in org-mode::
* Importing from org-roam::
* Backups::
* Database maintenance::
* Customizing ekg with hooks::
* Integration with ekg::
* Extras::
* Design::

@detailmenu
--- The Detailed Node Listing ---

Installation

* Sqlite dependency::
* Installing via Melpa::
* Installing by hand::

Changelog

<<<<<<< HEAD
* Version 0.7.0: Version 070. 
=======
>>>>>>> aa481fa6
* Version 0.6.1: Version 061. 
* Version 0.6.0: Version 060. 
* Version 0.5.1: Version 051. 
* Version 0.5: Version 05. 
* Version 0.4.3: Version 043. 
* Version 0.4.2: Version 042. 
* Version 0.4.1: Version 041. 
* Version 0.4: Version 04. 
* Version 0.3.3: Version 033. 
* Version 0.3.2: Version 032. 
* Version 0.3.1: Version 031. 
* Version 0.3: Version 03. 
* Version 0.2.1: Version 021. 
* Version 0.2: Version 02. 

Understanding and editing the note buffer

* Note properties::
* Note text::
* Drafts::
* A warning about org-mode::

Capturing notes

* Templates::
* Changing the initial tags of a note::
* Inline commands::

Viewing tags or notes

* Commands in the notes buffer::
* Customizing note display in @samp{ekg-notes-mode}::

Extras

* Embeddings::
* Logseq::
* LLM::
* Auto save::
* Denote::

Logseq

* Exporting::
* Importing::

LLM

* Augmenting notes with LLM output::
* Using ekg notes as prompts::
* Querying your ekg database::

Design

* The triple database::
* The metadata section::

@end detailmenu
@end menu

@node Introduction
@chapter Introduction

The ekg module is a simple but opinionated note taking application, for emacs.
It is a substitute for such other emacs applications such as org-roam or denote.
ekg stands for @emph{emacs knowledge graph}.

Data is completely stored in a sqlite database.  Notes are organized around
tags, and you can view many notes by looking at one or more tags.  This provides
a read-only view of various notes, which you can navigate between and choose to
edit in a separate buffer.

The editing of notes combines the editing of the text of the note with various
properties stored in the database such as the tags of the note.

@node Installation
@chapter Installation

@menu
* Sqlite dependency::
* Installing via Melpa::
* Installing by hand::
@end menu

@node Sqlite dependency
@section Sqlite dependency

If using Emacs version 29, you likely have @samp{sqlite} as a library compiled into
Emacs.  Prior versions use @samp{emacsql} for access to sqlite.  If you are using a
pre-Emacs 29 version, you need to have @samp{sqlite} installed on your system.

@node Installing via Melpa
@section Installing via Melpa

This is the easiest and recommended way to install ekg.  If you have not set up
Melpa yet, follow the instructions at @uref{https://melpa.org/#/getting-started}.

There is no need to use Melpa Stable, because development happens in a branch
and is not integrated until it is deemed stable.  When bugs are discovered,
fixes are pushed to the main branch soon, so it is usually a good idea to keep
your version up to date.

There are many ways to use Melpa to download ekg, but using @samp{use-package} is the
easiest way, and recommended because it allows you to get the pacakge and
configure it in one place.  An example use is below.

@lisp
(use-package ekg
  :bind (([f11] . ekg-capture)))
@end lisp

@node Installing by hand
@section Installing by hand

If you wish to install by hand, you need to make sure to install the triples
library, found in GNU ELPA, and at @uref{https://github.com/ahyatt/triples}.

Clone the ekg library, from whatever branch you would like to use (@samp{main}
corresponds to the release version, and @samp{develop} is where development of the
next version happens).  Add your source directory and require ekg.  The
following is an example assuming you cloned ekg into @samp{~/src/ekg}, and the
triples library is already installed.

@lisp
(add-to-list 'load-path "~/src/ekg")
(require 'ekg)
@end lisp

@node Changelog
@chapter Changelog

@menu
<<<<<<< HEAD
* Version 0.7.0: Version 070. 
=======
>>>>>>> aa481fa6
* Version 0.6.1: Version 061. 
* Version 0.6.0: Version 060. 
* Version 0.5.1: Version 051. 
* Version 0.5: Version 05. 
* Version 0.4.3: Version 043. 
* Version 0.4.2: Version 042. 
* Version 0.4.1: Version 041. 
* Version 0.4: Version 04. 
* Version 0.3.3: Version 033. 
* Version 0.3.2: Version 032. 
* Version 0.3.1: Version 031. 
* Version 0.3: Version 03. 
* Version 0.2.1: Version 021. 
* Version 0.2: Version 02. 
@end menu

@node Version 061
@section Version 0.6.1

@itemize
@item
Add export to @uref{https://github.com/protesilaos/denote, denote} (by @uref{https://github.com/jayrajput, Jay Rajput})
@item
Allow emojis as tags.
@end itemize

@node Version 061
@section Version 0.6.1

@itemize
@item
Use the global keymap in the note metadata region.
@item
Run tag hooks when a valid tag is typed, instead of relying on completion, which often doesn't work.
@item
Fix issue in @samp{markdown-mode} where the beginning of the tag values was incorrectly read-only.
@item
Allow emojis as tags.
@end itemize

@node Version 060
@section Version 0.6.0

@itemize
@item
Add tag and similar notes to the context when having LLMs add to or replace
notes.  @code{ekg-llm-default-instructions} replaces the previous variable,
@code{ekg-llm-default-prompt} (because the prompt now contains the instructions).
@item
Add inline links for Markdown, as wiki links.
@end itemize

@node Version 051
@section Version 0.5.1

@itemize
@item
Improve regex for inline tag linkification so we linkify more valid inline tags.
@item
Improve logseq import to import notes without org structure, and use filetags.
@item
Fix inline tag bug that test and real failures.
@end itemize

@node Version 05
@section Version 0.5

@itemize
@item
Simplified trashed tags from using tag prefixes to using a simple trash tag (@samp{ekg-trash-tag}).
@item
Added @samp{ekg-show-notes-with-tag-prefix}.
@item
Add tags while writing the body of notes by completing with "#".  See @ref{Note text} section for details.
@item
Added functionality so that org-mode commands, and potentially others, narrow automatically so the metadata line and the read-only nature don't mess things up.  See @ref{Note text} section for details.
@item
@samp{ekg-auto-save}, a new module by @uref{https://github.com/qingshuizheng, Qingshui Zheng}.
@item
Added canceling a note as an actual command, also by  @uref{https://github.com/qingshuizheng, Qingshui Zheng}.
@item
Fix issue with trashing notes with tags that are partially trashed.
@item
Saving while editing a note will no longer add the draft tag.  This means that if you are editing a draft, it will not keep it as a draft, so it will become a normal note.
@item
Fix issue with using ekg-llm with vertex, which doesn't understand system prompts.
@item
Fix metadata face which didn't work well with all themes - now the metadata section is just bolded.
@item
Improve display regenerating embeddings via @samp{ekg-embedding-generate-all}.
@item
Change multi-title note display from using newlines to commas
@item
Made deleting titles and resources possible, and properly skipped empty properties for multi-line propeties.
@item
Handle backup errors better, warning and proceding if not a forced backup, erroring out with a better message if forced.
@item
Don't show trashed notes in drafts.
@end itemize

@node Version 043
@section Version 0.4.3

@itemize
@item
Added autoloads
@item
Fixed issue that could occur when saving with malformed buffers.
@end itemize

@node Version 042
@section Version 0.4.2

@itemize
@item
Switch LLM chat output to streaming when available.
@item
Fix inclusion of title-based transclusion ">t", which included the "t" as part of the completion.
@item
Fix tag renaming possibly causing duplication.
@item
Ensure renamed tags are normalized.
@item
Support metadata where fields are specified via multiple property lines and make "title" such a field, so now titles can have commas.
@end itemize

@node Version 041
@section Version 0.4.1

@itemize
@item
Fix issues using default emacs in-buffer completion, and allowing completion in places we shouldn't.
@item
Add @samp{ekg-embedding-generate-on-save} and @samp{ekg-embedding-disable-generate-on-save} to turn off generating embeddings for notes.
@end itemize

@node Version 04
@section Version 0.4

@itemize
@item
Added ability to save in-progress notes.
@item
Added "magic tags", tags that cause elisp to be executed.  See the @ref{Magic tags, , magic tags} section for more detail.
@item
Added @samp{ekg-llm}, a separate module, so LLMs can append to or rewrite notes, using other notes as prompts.  As with ekg-embeddings, a Open API key is required.
@item
Added @samp{ekg-capture-file} to save notes associated with a file, or go that same note.
@item
Depend on the @uref{https://github.com/ahyatt/llm, llm package} for embeddings and llm functionality, so the user can choose different providers.
@item
Improved @samp{ekg-clean-db} to fix bugs and change empty-note deletion logic.
@item
Improved @samp{ekg-embedding} package to make it more robust to missing embeddings (like what can happen if you save notes without loading the package first).
@item
Added commas to the tag header.
@item
Made separator in @samp{ekg-capture-mode} and @samp{ekg-edit-mode} customizable.
@item
Fixed display of org notes to have properly formatted links and images.  Links can be opened with @samp{[C-c o]}.
@item
Fixed bug where in embedding search and buffer similarity, the highest match was discarded.
@item
Fixed bug in title transclusion for company users.
@item
Changed template behavior to also use parent tags (so templates on "foo" tag, will work if the note tag is "foo/bar").

Thanks to contributors @uref{https://github.com/Gleek, Gleek} and @uref{https://github.com/qingshuizheng, Qingshui Zheng}.
@end itemize

@node Version 033
@section Version 0.3.3

@itemize
@item
Fix native compilation errors.  Upgrade to triples version 0.3.5, which contains more important bug fixes.
@end itemize

@node Version 032
@section Version 0.3.2

@itemize
@item
Upgrade to triples version 0.3.2, which contains important bug fixes.
@end itemize

@node Version 031
@section Version 0.3.1

@itemize
@item
Upgrade to triples module 0.3, which changes how integers are stored in the built-in sqlite (for users of Emacs 29+).  Users of sqlite will have their database automatically upgraded.  A backup will always be made beforehand - you may want to find it (alongside your normal emacs backups), and make sure to keep it around in case the upgrade went wrong in some way.  @strong{Important: if you created your database before this version on the built-in sqlite, and afterwards switched to emacsql, you must switch back to the built-in sqlite for the upgrade.}
@item
Store the ekg version in the database so we know when we need to do updates in the future.
@item
Remove older database updates that should no longer be needed.
@item
Ensure we always are connected to the database before any call to the database happens.
@item
Make ekg-close interactive.
@item
Fixes to ignore bad embeddings which otherwise would cause errors.
@item
Added the ability to kill notes in a notes view, which does not change the database, it only alters the view.  Thanks to Jay Rajput for the contribution!
@item
Fix for tag cleanups, which were sometimes not cleaned up if the tag had other data (such as embeddings).
@item
Added variable @samp{ekg-embedding-text-selector} with a default function so that large notes can have their embeddings taken.
@item
Added @samp{ekg-get-notes-with-title}, which is offered as a useful function for clients.
@end itemize

@node Version 03
@section Version 0.3

@itemize
@item
Added inline commands, see the @ref{Inline commands, , inlines} section for more detail.
@item
Added customization of note display, using inline commands.
@item
Added logseq import / export in its own module, and removed it from the @samp{ekg-org-roam} module.  See the @ref{Logseq, , logseq} section for more details.
@item
Improve window management, now we play nicer with customized window configuration, and now opening a list of notes will also switch to that window.
@item
Improved metadata overlay look and function, it now looks just like @samp{message-mode}, which hopefully will help with people's intuitions on how it works.
@item
Added a blank line between notes in notes list buffers, for a cleaner look.
@item
Renamed @samp{ekg-rename-tag} to @samp{ekg-global-rename-tag} to clarify this isn't for changing an individual tag in a note.
@item
Added arg prefix behavior to @samp{ekg-notes-delete} to allow deleting notes without a warning.
@item
Made @samp{ekg-capture} have unique buffer names, so the user can capture multiple notes at the same time.
@end itemize

Thanks especially to users and contributors: @uref{https://github.com/jayrajput, Jay Rajput}, @uref{https://github.com/qingshuizheng, Qingshui Zheng}, And @uref{https://github.com/cuprum, cuprum}.

@node Version 021
@section Version 0.2.1

@itemize
@item
Removed @samp{ekg-notes-remove}, which removed one or more tags from a note from a note list buffer.
@item
New keybinding, "q" in the notes buffer, which kills the buffer (thanks to Jay Rajput for the idea).
@end itemize

@node Version 02
@section Version 0.2

@itemize
@item
Added hooks @code{ekg-add-schema-hook}, @code{ekg-note-pre-save-hook}, @code{ekg-note-save-hook}, @code{ekg-note-delete-hook}, and @code{ekg-note-add-tag-hook}  to enable customization.
@item
New commands @samp{ekg-show-notes-latest-captured}, @samp{ekg-show-notes-latest-modified}, for showing notes created or modified recently.
@item
Introduced variable @code{ekg-notes-size} to control the default page size for limited views such as @samp{ekg-show-notes-latest-captured}.
@item
Added templating.
@item
Added embedding as an optional add-on, to enable note similarity and note search; requires an account at OpenAI or similar embedding provider.
@item
Added new function @code{ekg-active-notes} to easily get all non-trashed notes.
@item
Improved ability to have note list buffers that have flexible titles and operation, notably improving the @samp{ekg-show-notes-in-trash} command.
@item
Standardized buffer names for @samp{ekg-notes-mode} buffers, which all are prepended with "ekg" and surrounded by asterisks, to denote that they are non-file-based.
@item
Added the documentation you are reading right now.
@item
Fixed bug interfering with completion at the beginning of the tag property line.
@item
Fix for @code{ekg-notes-refresh} incorrectly calling @code{ekg--show-notes}.
@end itemize

@node Database
@chapter Database

By default, ekg uses the default triple database, which is set in the variable
@code{triples-default-database-filename}.  The default value of this is
@samp{~/.emacs.d/triples.db}.  You can specify a different name if you want the ekg
database to not be shared with any other user of the triple package, by
customizing the variable @code{ekg-db-file}.  When this is @code{nil}, it leaves the
filename up to the triples package.

@node Concepts and data model in ekg
@chapter Concepts and data model in ekg

The ekg package is built on a flexible database scheme called "triples", where
everything is stored as a graph structure: a subject, a predicate, and an
object.  The implication for the ekg package is that new kinds of data are easy
to add, and live alongside other data.  Values of properties, stored as "objects",
can themselves have values by adding data where the same value is the
"subject".  If you plan to do extensive integration work in elisp, it will help
to understand these concepts, and the best way to do so is reading the triples
package README@.

For notes, we can think of the subject of the triples as an ID@.  Notes are
created, and have the following types by default, with the type having
properties.
@itemize
@item
@samp{tagged}: Tags
@item
@samp{text}: Text, its major mode, and any inline commands.
@item
@samp{time-tracked}: Creation time and modification time
@item
@samp{titled}: Title
@end itemize

The ID for notes is by default an integer UUID@.  However, you can have notes
about anything.  In EKG an ID can be a resource identifier as well, such as a
URL@.  When this happens, the ID is interesting data in its own right.

Tags may have spaces, but cannot have commas, which are used to separate them
when showing them to the user and parsing them back out into properties to
store.  Tags also may not contain uppercase letters.

Because of the triples model, there is data about the tags for each note.  Tags
themselves just have type markers indicating they are tags, and can dynamically
query for all notes with their tag, so tags always have a current list of notes
with their tag.

@node Understanding and editing the note buffer
@chapter Understanding and editing the note buffer

When capturing or creating a note, the note buffer has two areas important to
understand.  The first is the area for note properties, which has a different
background color.  The second is the area for the note text.

@menu
* Note properties::
* Note text::
* Drafts::
* A warning about org-mode::
@end menu

@node Note properties
@section Note properties

The properties shown in the note property area come from the data stored in the
database for the entity.  At a minimum, there will be tags.

@noindent
A property is displayed with a label, and the value, such as
@quotation
Tags: emacs, ekg

@end quotation

@noindent
Changing these values, when saving the note, will change the values that will be
stored in the database.

@noindent
New properties can be added manually, so if you wanted a title, you can add it
to the property list.
@quotation
Title: This is my title

@end quotation

@noindent
It's important to note that everything in the section with the different
background color is a property and will be treated as such.  Text that doesn't
look like a property there will cause problems, and properties outside this area
will instead be treated as note text.  The end of the property section ends with
an uneditable "--text follows this line--", below which the text of the note
starts.

@noindent
Not every property has a representation in the property list, only the
properties which users may want to change manually.

@noindent
Tag properties have completion to tags built-in, so when adding tags to a note
you can choose from available tags.  Or you may add a new tag that has not yet
been used.

@noindent
Ekg makes some effort to make sure that the user doesn't accidentally extend the
property section without adding actual properties, since this will likely result
in a confusing experience for the user.

@node Note text
@section Note text

Below is the property section is the note section. The text could be anything
(or nothing). This is the body text of the note, where you write down whatever
you want to note about, that is relevant to the tags for the note.

There are three modes for the note text: @samp{text-mode}, @samp{markdown-mode}, and @samp{org-mode}.
More can be added by customizing the variable @code{ekg-acceptable-modes}, just make
sure its a mode that makes sense for notes. The default mode is configured in
@code{ekg-capture-default-mode}, but can be changed when capturing with the command
@samp{ekg-change-mode}.

The note text provides various options for completions. The most common
completion is typing tags inline while writing notes. These tags will be added
to the note automatically upon saving, regardless of whether completion is used
or not. The tag completion is triggered by the "#" symbol. In @samp{org-mode}, if
@samp{ekg-linkify-inline-tags} is set to non-nil (which is the default), the tag will
be turned into an org link to the tag. It is necessary to enclose the tag in
square brackets to be detected as an inline tag.  In @samp{markdown-mode}, the tag will
be turned into a wiki link (denoted by double square brackets).  It is
acceptable to finish the completion with a tag that is not currently defined, as
the tag will be added when the note is saved. The detection of plaintext tags of
various types can be turned off by setting @samp{ekg-inline-populate-inline-text-tags}
to @samp{nil}. There are other customizable tag symbols available, indicating different
prefixes. By default, in addition to the "#" symbol (representing a tag with
that name), there is also the "@@" symbol for tags prefixed with "person/", and
the "!" symbol for tags prefixed with "idea/".  These other symbols and the
prefixes they mean are controlled by
@samp{ekg-inline-custom-tag-completion-symbols}. By default, we have "@@" which will
denote a tag with the "person/" prefix, and "!" which will denote a tag with the
"idea/" prefix.  So if, in either @samp{org-mode} or @samp{markdown-mode}, the text has the
following:

@example
Everything related to #[emacs] should be colored #ffa500.  This is the opinion of @@[rms].
@end example

the tags that will be detected are "emacs" and, because of the special "@@"
prefix that indicates a tag prefix, "person/rms". The color will not be picked
up as a tag, because it is not enclosed in brackets. This helps us avoid false
positives.

There is no functionality to remove inline tags that are deleted in the tag
section. If an inline tag is not deleted in the note text, the tag will be
re-added. 

Another type of completion is for inline commands, the ">t" completion,
mentioned in the @ref{Inline commands}.

The metadata section above the notes often can be problematic for some commands,
especially org commands. Because of this, before commands are executed, we check
the command name against the @samp{ekg-command-regex-for-narrowing}, and if there is a
match to one of the regexes, we narrow to the note section just when the command
is running. It defaults to all org-insert commands and @code{org-meta-return}, but if
there are any weird behaviors caused by the metadata section, consider
customizing this variable. Right now this just works for keybindings, and not
using @code{execute-extended-command}.

@node Drafts
@section Drafts

Notes can be saved midway through editing, both for capturing and editing notes.
The normal buffer-save keybinding (typically C-x C-s) will save a draft.  A
draft is like a normal note, but has a special tag, by default "draft".  (This
can be customized in @samp{ekg-draft-tag}.)  Having this tag means the note doesn't
show up in most views, much like the notes in "trash".  Once a note is saved
normally, it loses the draft tag.

See also the section on the @ref{Auto save, , auto save}, to see how to turn on and set up auto
save, which can automatically save drafts for new notes.

@node A warning about org-mode
@section A warning about org-mode

Org-mode notes are primarily to use org-mode formatting on.  Org-mode has a lot
of funtionality, but much of it depends on the assumption that the buffer is all
for use by org-mode (not true in this case, because of the properties portion),
and the assumption that the buffer is visiting a file, which is also not
true.  In particular, attachments will not work, and ekg-notes cannot be added to
the agenda.

@node Capturing notes
@chapter Capturing notes

@samp{ekg-capture} is the command to capture a note.  In ekg this is probably the most
frequently used command.  It will create a new buffer called @samp{*EKG Capture*}.  By
default, it will have the current date tag, such as "date/2023-02-21".

@noindent
@samp{ekg-capture-url} will capture a note associated with a URL resource, and with
a given title as the title of the page.  The idea is that the note is annotating
the reference itself as a "literature note".  The title also appears as a tag,
so other notes can reference this if needed.  For example, if the URL is
@uref{http://example.com}, and the title is "An example URL", the properties buffer
will have the following:

@quotation
Resource: @uref{http://example.com}
Tags: doc/an example url, date/2023-02-25
Title: An example URL

@end quotation

Capturing URLs is a bit clunky as is.  If you can wrap it in a function to
supply the name and url of the active browser tab, then you can create a much
easier experience.  The following is an example for users of Google Chrome on
Mac OS X@.

@lisp
(defun my/ekg-capture-url ()
  (interactive)

  (ekg-capture-url
   (do-applescript "tell application \"Google Chrome\" to return URL of active tab of front window")
   (do-applescript "tell application \"Google Chrome\" to return Title of active tab of front window")))
@end lisp

@noindent
URL can also point to local files, which will be browsed using @samp{find-file} by
default.  The idea is that you can tag files and folders to make them easier to
find.  Here is an example note similar to web address URL:

@quotation
Resource: @uref{file:///Users/andrewhyatt/notes/20230510T162600__emacs_init-file.org}
Tags: doc/emacs config, date/2023-05-13, emacs/init
Title: Emacs Config

@end quotation

You can use the function @samp{ekg-capture-file} to either capture or edit a note
associated with a file from a buffer visiting that file.  (If there is already a
note associated with the buffer's file, the note will be opened.)  You can use
this to store TODOs and other notes about a file.

ekg opens web addresses in a browser using @samp{browse-url} and everything else in
Emacs using @samp{find-file}.

@noindent
A final way to capture notes comes from a buffer that is viewing a list of
notes, in @samp{ekg-notes-mode}.  You can call @samp{ekg-notes-create}, which will capture
a new note with whatever tags (if any) are associated with the notes buffer.

@noindent
To save any note that is being captured, press @samp{C-c C-c} or call
@samp{ekg-capture-finalize}.  To cancel, just kill the buffer.  You can also abort with @samp{C-c C-k}, or @samp{ekg-capture-abort}, which will not only kill the buffer but delete any draft saved.

@menu
* Templates::
* Changing the initial tags of a note::
* Inline commands::
@end menu

@node Templates
@section Templates

Ekg comes with a built-in way to have templates.  When you add a tag to a note,
ekg searches for notes with both the tag being added, and the tag "template".
Any note with those two tags will be added by default to the text of the buffer.

For example, if there is a note with tags "daily reflection" and "template",
with the text "What did you learn today?", adding the tag "daily reflection" to
a note will cause the text "What did you learn today?" to appear.  The parents
of tags are also searched, so the same thing will happen if the tag you add is
"daily reflection/morning" - it will get the template for "daily reflection" as
long as it exists.

The adding of templates happens whether intially when setting up the capture
buffer, or later when the user types a tag that is a valid tag.  Because of
this, it's best to avoid adding templates to tags that are prefixes of other
tags you'd like to use, but don't want the template on, because as soon as ekg
sees the prefix that's a valid tag being typed, it will trigger that tag's
templates.

You can choose a tag other than "template" as the trigger for this templating
behavior, by customizing @code{ekg-template-tag}.

This functionality is enabled through the function
@samp{ekg-on-add-tag-insert-template} in the variable @code{ekg-note-add-tag-hook}, and
can be turned off by removing it from that hook.

@lisp
(remove-hook 'ekg-note-add-tag-hook #'ekg-on-add-tag-insert-template)
@end lisp

@node Changing the initial tags of a note
@section Changing the initial tags of a note

The variable @code{ekg-capture-auto-tag-funcs} has a list of functions to call to add
tags.  Each function is called, and returns a list of tags (or @code{nil}, the empty
list), which are all added to a new note.  By default, this variable has the
function @samp{ekg-date-tag}, which returns the tag of today's date.  If you do not
want this, you can remove this function.  You can also add your own functions to
add the year, the week number, or any tag you feel is appropriate.

@node Inline commands
@section Inline commands

An inline command is a way to insert generated content into notes.  A command
has a representation, and can be evaluated.  The representation is an
s-expression limited to a subset of functions.  An example of a representation
is "My .emacs file: %(transclude-file \"~/.emacs.d/init.el\")".  When you are
capturing or editing the note, you can create this representation, or see one
already created.  When viewing the note in a notes buffer, the inline command is
evaluated and the results are inserted into the note.

There are two kinds of inline commands: a normal command, and a note command.  A
normal command can do anything, and takes the form "%(<command> <arg 1> <arg 2>
@dots{} <arg n>)".  In other words, this is just like an elisp function call, except
with a "%" in front.  When executing one of these we look for a function
starting with @samp{ekg-inline-command-}.  So, for example, we have the following
commands available for use:

@itemize
@item
@samp{%(transclude-note id <numwords>)}: Include the contents of another note.
@samp{numwords} is optional, and controls the maximum number of words to include.
If not included, there is no limit.
@item
@samp{%(transclude-file filename <numwords>)}: Include the contents of a file.
@samp{numwords} functions the same here as in @samp{transclude-note}.
@item
@samp{%(transclude-website url <numwords>)}: Include the contents of a website.  As
of now, no attempt is made to only include the "main content", so this is best
suited to simple text sites that have content without any navigational
elements.
@end itemize

These are defined in @code{ekg-inline-command-transclude-note}, and so on.  A user
can define new commands just by creating new functions that fit this pattern.
All of these will be executed and content calculated every time the note
containing them is re-displayed.  Note that there is currently no automatic
refresh when the content being transcluded changes.

The other kind of inline command is a note command.  These function similarly to
normal inline commands, with the key difference that the form is now
"%n(<command> <arg 1> <arg 2> @dots{} <arg n>)"; note the "n" in front.  The
difference here is that there is an implicit first argument that is the note
that is being displayed in the current context.  After that note argument "<arg
1>" and so on will be added.  These are used primarily for controlling the
read-only display of notes in notes lists.  The note commands are primarily
driven by types, with the idea that a note can have many types, and each type
has a note command that displays information related to that type.  Note
commands are defined in functions with the prefix @samp{ekg-display-note-}.  The
following note commands exist:

@itemize
@item
@samp{%n(id <force>)}: Shows the ID of the note, if it is interesting.  Interesting
mainly means it isn't a random-seeming ID that we normally generate for notes,
and is instead some sort of resource.  If @samp{force} is true, then show it
whether it is interesting or not.
@item
@samp{%n(text <numwords>)}: The text of a note (with any inline commands calculated
and their results displayed inline).  @samp{numwords} functions as noted above.
@item
@samp{%n(tagged)}: The tags of a note.
@item
@samp{%n(time-tracked <format-str>)}: The created and modified time of a note.
@samp{format-str}, if passed, controls how the times are formatted (see
documentation for @code{format-time-string}, default is @code{%Y-%m-%d}).
@item
@samp{%n(titled)}: The title of a note.
@item
@samp{%n(other)}: A special note command that will substitute itself with all
type-relevant note commands that haven't already appeared.  So, for example,
if there is a type such as @samp{person}, and a note has information with this
type, that information will be shown in the @samp{other} command, as if it was
substituted by @samp{%n(person)}.  However, if @samp{%n(person)} already appears as a
command, it will not add it again in the @samp{other} command.
@end itemize

The @samp{%n(id <force>)} is implemented in @code{ekg-display-note-id}, @samp{%n(text
<numwords>)} is implemented in @code{ekg-display-note-text}, and so on.  All these
are designed to be useful for customizing the note display (see @ref{Customizing note display in @samp{ekg-notes-mode}, , Customizing note
display in ekg-notes-mode}).  Because we want to have these possibly not insert
anything, each function must end with a newline if the content is likely to be
needing a line to itself.  The functions must always return a string.  Although
the default note commands are all based around types, a note command could be
anything that needs a note.

Inlines can be added by simply typing them, or a few special commands.
@samp{ekg-edit-add-inline} will add an inline note or file.  For notes, it will
prompt to select a note by title or tag and then text.  For files, it will
prompt for the file name.  The other way is to use completion at point, by
typing ">t" and completing by notes with titles.  After completion, the ">t"
will be replaced with the correct @samp{transclude-note} command that refers to the
titled note selected.  This is only useful for notes with titles, since they are
more easily selected by completion.

@node Viewing tags or notes
@chapter Viewing tags or notes

There are several functions to view notes in various ways.  All of these show a
list of notes in read-only view, that can be navigated and interacted with.
This is a @samp{ekg-notes-mode} buffer.

@samp{ekg-show-notes-with-tag} will show all notes tagged with the given tag.

@samp{ekg-show-notes-with-any-tags} will show all notes that have any of the tags given.

@samp{ekg-show-notes-with-all-tags} will show all notes that have all of the tags given.

@samp{ekg-show-notes-for-today} will show the notes taken today.

@samp{ekg-show-notes-latest-captured} will show a number of notes from newest to
oldest.  The number is 20 by default, but can be changed by customizing
@code{ekg-notes-size}.

@samp{ekg-show-notes-latest-modified} will show a number of notes from newest to
oldest, but by modification time, not by creation time.  The number is also 20
by default and can be changed by customizing @code{ekg-notes-size}.

@samp{ekg-show-notes-in-trash} will show the notes in the trash (see the @ref{The trash, , trash}
section for details on how this works).

@menu
* Commands in the notes buffer::
* Customizing note display in @samp{ekg-notes-mode}::
@end menu

@node Commands in the notes buffer
@section Commands in the notes buffer

The notes buffer is navigated via the following commands (the default binding is
also given):

@samp{ekg-notes-tag} (@samp{t}), open another notes buffer showing notes with one of the
tags of current note.

@samp{ekg-notes-open} (@samp{o}), edit the currently selected note.

@samp{ekg-notes-delete} (@samp{d}), trash the current note (or, if this is the trash list,
truly delete it).

@samp{ekg-notes-browse} (@samp{b}), open the resource attached to the current note, if it
exists, otherwise do nothing.

@samp{ekg-notes-select-and-browse-url} (@samp{B}), select from all the titles of URL
resources in the any of the notes, and browse the URL@.

@samp{ekg-notes-refresh} (@samp{g}), refresh the list of notes in the current buffer, to
make sure any new notes or removed notes are updated in the list.

@samp{ekg-notes-create} (@samp{c}), capture a new note with all the tags associated with
the list.

@samp{ekg-notes-next} (@samp{n}), move selection to the next note.

@samp{ekg-notes-previous} (@samp{p}), move selection to the previous node.

@samp{ekg-notes-any-note-tags} (@samp{a}), open a new notes list showing any of the tags
that appear in the selected note.

@samp{ekg-notes-any-tags} (@samp{A}), open a new notes list showing any of the tags that
appear in any of the notes in the note list.  For example, if the buffer was
displaying notes with tag @samp{emacs}, and there are two notes displayed, one with
tags @samp{emacs} and @samp{org-mode}, and the other with @samp{emacs} and @samp{ekg}, a new buffer
displaying notes with any of the tags @samp{emacs}, @samp{org-mode}, or @samp{ekg} is created.

@samp{ekg-notes-kill} (@samp{k}), kill a note from the current view.  This only removes
the note from the current buffer; the database is not changed.  If the view is
refreshed, the note will come back.

@samp{q} will kill the notes buffer.

Many of these commands use the notion that notes lists have associated lists of
tags.  That is the case for many commands, but not all.  For example,
@samp{ekg-show-notes-latest-captured}, @samp{ekg-show-notes-latest-modified}, and
@samp{ekg-show-notes-in-trash} have no associated tags.

@node Customizing note display in @samp{ekg-notes-mode}
@section Customizing note display in @samp{ekg-notes-mode}

The main way to customize displays is via the variable
@code{ekg-display-note-template}, which is a string that has inline commands in it
(normally inline note commands).  See the @ref{Inline commands, , inlines} section for more details on
these commands.  Through changing this, the ordering or inclusion of various
type-related information can be configured, or extra text added, or anything,
really.

The variable @code{ekg-format-funcs} has functions to run to format what ekg displays
to the user.  Each format function runs in turn on a temporary buffer with the
note text in it, and can make whatever changes it needs to before the buffer's
contents are displayed in a note list.

@node Magic tags
@chapter Magic tags

Sometimes you want to have behaviors that are associated with particular tags.
For example, if some of your notes are in Chinese, you may want to tag them all
with the same tag.  Going further, it would be nice if all notes tagged with
"chinese" had your favorite Chinese input method on by default.  With magic
tags, you can enable this tag-based customization.

This works in a similar manner to @ref{Templates, , templates}, except that a template tag only
takes effect when you add it, while a magic tag takes effect both when first
adding it and when editing a note with the tag.  But they also share the same
shortcoming: if the tag is a prefix, it will trigger as soon as typed, even if
you wanted to use a different tag that is prefixed with the tag.

Creating magic tags is also like creating templates.  You create a note and use
a special tag that indicates this tag is a magic tag.  That special tag is
"tag-defun" (but the name can be changed by customizing the variable
@samp{ekg-function-tag}).  This tag is itself a "magic tag", and once you add it to a
note, the note will change to be in @samp{emacs-lisp-mode}.  Notes co-tagged with
this will take effect for any notes with those co-tags (again, just like
templates).  For this reason, it's probably best to avoid having any date tags
co-tagged, since users probably don't want them to be magic tags.  To illustrate
the example that in this section, you could have a note with tags "chinese" and
"tag-defun".  This note could have the following content:

@lisp
(set-input-method 'chinese-b5-quick)
@end lisp

@noindent
In this example, once a note is added with "chinese", this function will be run,
and all subsequent editing of the note will have this function run.  Note that
there can be only one elisp expression in the note; if you have multiple, only
the first will be used.  It is not advised to have complicated elisp here, since
it is not amenable to debugging.  The code is run in the context of the note
buffer, after the text has been inserted.

For tags that are a hierarchy, each level in the hierarchy is tried in order,
from least specific to most specific.  So, for example, if the tag was
"chinese/writing practice", first we would try "chinese", apply any functions
found there, then try "chinese/writing practice", and apply any functions found
there.

@node The trash
@chapter The trash

Notes deleted from note lists (@samp{ekg-notes-mode}) buffers are not deleted outright,
but rather put in the trash, which is done by adding the @samp{ekg-trash-tag}, by
default, "trash", to the note. Any note with the "trash" tag will not be shown
in normal tag buffers.

Trashed notes can be seen by calling @samp{ekg-show-notes-in-trash}. If notes are
deleted from this list via @samp{ekg-notes-delete} again, they are deleted permanently.
The function @samp{ekg-notes-delete} will always delete a note if the note is in the
trash, and trash it otherwise. If you want to un-trash the note, you can remove
the trash tag.

@node Links to ekg in org-mode
@chapter Links to ekg in org-mode

Both notes in ekg and certain note list buffers can be stored and linked to in
org-mode.  To store a link to a note, you have to edit that note and call
@samp{org-store-link}.  That function can also be called in a @samp{ekg-notes-mode} buffer
created by @samp{ekg-show-notes-with-any-tags}.  Other list types currently will just
store their tags assuming the user wants a link to a list with any of the tags
in the list.

@node Importing from org-roam
@chapter Importing from org-roam

You can import your notes from org-roam.  This will turn all titles into tags,
and all links will become tags as well, as well as any tags org-roam thought
were in the document.  At the moment, the import is started via executing elisp,
since importing can be fairly idiosyncratic, and ekg and org-roam have different
ways of expressing the same thing that you may want to change.  It's best if you
looked over @samp{ekg-org-roam.el} and see what is going on, but at least read the
following description before manually executing @code{(ekg-org-roam-import)}.

The import is idempotent, so it always will import to the same entities,
overwriting older data with new data.  If you want to update what is in ekg, you
can just rerun the import.  In the import, titles and links will be normalized
to ekg's tag format (they will be downcased and have any commas removed).  If
you have tags you want to turn into prefixes (which is a good idea for tags
widely applied, which essentially act as a categorization), you can add those
tags to the list at @code{ekg-org-roam-import-tag-to-prefix}.  For example,

@lisp
(setq ekg-org-roam-import-tag-to-prefix (append ekg-org-roam-import-tag-to-prefix '("idea" "person")))
@end lisp

Then, when a note is found that is tagged with "idea", but with title "emacs is
a powerful tool", then the title in org-roam will be turned into the ekg tag
"idea/emacs is a powerful tool", and anything linked to it will also get the
same prefix.

@node Backups
@chapter Backups

By default, the ekg package will back up its database, using the backup
functionality built into the triples library.  The backup behavior is controlled
by @code{ekg-default-num-backups}, set to @samp{5} by default, and
@code{ekg-default-backups-strategy}, set to @samp{daily}.  These are, on first use of ekg,
stored in the database itself, but it can be set again at any time by running:

@lisp
(triples-backups-setup ekg-db ekg-default-num-backups ekg-default-backups-strategy)
@end lisp

The strategy can be one of the defaults of @samp{daily}, @samp{weekly}, @samp{every-change}, or
@samp{never}, and new methods can be defined as well.  See the implementation in
@samp{triples-backups.el} for more information.

@node Database maintenance
@chapter Database maintenance

You may occasionally notice that certain tags are obsolete and have no notes, or
notes exist that are empty, or various other annoyances.  You can call
@samp{ekg-clean-db}, which will:

@itemize
@item
First, force a backup.
@item
Remove all tags with no uses.
@item
Remove notes with no text, or just a "*", which is something that often
happens with org-mode buffers.
@end itemize

Tags may need to be renamed because the concept has changed in some way.  The
command @samp{ekg-global-rename-tag} can quickly rename one tag to another globally
across the database, so all tags with the old tag now have the new tag.  (Note
that the new tag may already exist, in which case this operation cannot be
easily undone.)

@node Customizing ekg with hooks
@chapter Customizing ekg with hooks

You can customize the behavior of ekg in a number of ways.

First, you can create your own schema to store your own data.  The hook
@code{ekg-add-schema-hook} is called whenver the database is connected to.  At that
point, ekg adds all of its schema, and runs the hooks in this variable.  Adding
schema is idempotent, so it can be called any number of times without causing
problems.  Adding schema can be done by calling the triples library.  For
details on how to create schema, you can either look at the ekg implementation
for example, or the triples library README for an overview of how it works.

The @code{ekg-note-pre-save-hook} is called before saving a note, and
@code{ekg-note-save-hook} is called after saving, but in the same database
transaction as the save.

The @code{ekg-note-delete-hook} is called when deleting a note.

The @code{ekg-note-add-tag-hook} is called when adding a tag, either via the initial
tags added to a new note, or tags added after completing a new tag in the note's
property list.

@node Integration with ekg
@chapter Integration with ekg

The ekg package is designed to be easy to integrate with.  For example, if you
want to create a note automatically in one of your functions, you can write:

@lisp
(defun my/log-to-ekg (text)
  "Log TEXT as a note to EKG's date"
  (ekg-save-note (ekg-note-create :text text :mode 'text-mode :tags `(,(ekg-tag-for-date) "log"))))
@end lisp

@noindent
If you wanted to re-use an existing note and append to it, you can do that as well.

@lisp
(defun my/log-to-ekg (text)
  "Log TEXT as a note to EKG's date, appending if possible."
  (let ((notes (ekg-get-notes-with-tags (list (ekg-tag-for-date) "log"))))
    (if notes
        (progn
          (setf (ekg-note-text (car notes)) (concat (ekg-note-text (car notes)) "\n" text))
          (ekg-save-note (car notes)))
      (ekg-save-note (ekg-note-create :text text :mode 'text-mode :tags `(,(ekg-tag-for-date) "log"))))))
@end lisp

There isn't a special API, but the basic defuns such as @code{ekg-save-note},
@code{ekg-note-create-text}, @code{ekg-get-notes-with-tags}, @code{ekg-get-note-with-id}, along
with the struct @code{ekg-note} are good starting points.  Capturing notes in
different ways can be done by wrapping @code{ekg-capture}, and is how functions such
as @code{ekg-capture-url} work.

@noindent
If you add schema and you want the user to be able to modify it, you should
supply new alist entries to @code{ekg-metadata-parsers} and @code{ekg-metadata-labels}.

@noindent
Because inline commands exist, the complete text of a note should be retrieved
with @code{ekg-display-note}.  The function @code{ekg-note-text}, will only get the text
as stored, which is missing mode related text properties and any text generated
from inline commands.

@node Extras
@chapter Extras

The ekg module can have any number of functionality additions.  These may appear
as other packages with other maintainers, but some are included as part of this
package.

@menu
* Embeddings::
* Logseq::
* LLM::
* Auto save::
* Denote::
@end menu

@node Embeddings
@section Embeddings

The embeddings functionality, for integration with an LLM, can be turned on by
requiring the ekg-embeddings file and enabling it, such as:

@lisp
(require 'ekg-embedding)
(ekg-embedding-generate-on-save)
@end lisp

This module contains functionality to explore similar notes and search using
techniques associated with large language models.  Embeddings let you do
searches at a semantic level, based on an understood meaning that is separate
from the words used.  For example, if I have a note with a recipe for linguini,
embeddings will let me see that it is similar to notes about spaghetti, and not
similar to notes about cold fusion.  Because the search is not based on words,
but meaning derived from those words, notes that describe the same thing in two
different languages should be very similar.  In ekg these let you find notes
similar to a current note, or in fact any buffer.  You can also do a query via
embeddings.

The idea behind an embedding is that it is an abstract representation of text,
represented as a multi-dimensional vector.  Because it is just a vector, you can
compare the distance between different embeddings, and embedding vectors that
are similar should represent similar concepts.  This can be used to find similar
notes, but also to search, where the search string is transformed into an
embedding.

The embedding interfaces with your preferred LLM provider via the @samp{llm} package.
This package allows the user to define their preferred llm backends, which will
be stored in @code{ekg-llm-provider}.  Please see the @uref{https://github.com/ahyatt/llm, LLM module project page} for a
complete description on how to do this, but an example would be the following:

@lisp
(use-package ekg
  :init
  (require 'llm-openai)  ;; the specific LLM provider must be required
  (require 'ekg-embedding)
  (ekg-embedding-generate-on-save)
  (let ((my-provider (make-llm-openai :key "my-openai-api-key")))
    (setq ekg-llm-provider my-provider
          ekg-embedding-provider my-provider)))
@end lisp

The embedding provider must be the same for all notes.  If you want to switch to
a new provider, you will need to call @samp{ekg-embedding-generate-all} with a prefix
argument (@samp{C-u M-x ekg-embedding-generate-all}), which will regenerate all
embeddings asynchronously.  The embedding provider does not have to be the same
as the LLM provider (if you also use the @ref{LLM} add-on.)  Also note that the
provider will get the text of all your notes, so if that bothers you, do not use
any provider on a server.

Once you have this set up, and you have already called @code{(require
'ekg-embedding)} and @code{(ekg-embedding-generate-on-save)} you can call @samp{M-x
ekg-embedding-generate-all}.  This may take a long time as each embedding has to
be generated separately with its own API call.  Once you've done this, you can
call, in @samp{ekg-notes-mode}, @samp{ekg-embedding-show-similar} to get a list of similar
notes.  You can also call @samp{ekg-embedding-search} to perform a search over your
notes using embeddings.  In any buffer, you can call
@samp{ekg-embedding-show-similar-to-current-buffer} to show notes similar to whatever
the text is in the current buffer.

The variable @samp{ekg-embedding-text-selector} has a function that will pre-process
all text that is sent for embeddings.  The default value is
@samp{ekg-embedding-text-selector-initial}, which will estimate the size of the
tokens sent and limit the text to the first 8k tokens.  Right now the function
is tuned to the limits of Open AI's embedding framework, and a different
function may be needed for other embedding APIs.

If you would like to stop generating embeddings for notes in a session, you can
call @code{(ekg-embedding-disable-generate-on-save)}.

@node Logseq
@section Logseq

ekg can sync with logseq, a PKMS application that can run on a laptop or phone.
Logseq is particularly convenient as a way to view or enter notes on your phone,
and various synchronization solutions exist to sync local files with your phone.
Because ekg and logseq have different designs, these apps are not perfectly
compatible.  The ekg and logseq syncing is designed to favor ekg's system when a
conflict arises.

There are two ways to use logseq with ekg.  One is maintaining logseq as an
export-only copy of ekg data, where you don't plan to modify anything in logseq,
just using it to access your notes on other platforms.  Exporting from ekg is
destructive, though, so without an initial import, @strong{exporting will overwrite
logseq files with data from ekg, so it may destroy data}.  The other way is to
sync bidirectionally.  This starts by importing anything from logseq that has
never been imported before, and then writing ekg's data on top.  This will
preserve data, but will lose the initial ordering of pages.  Both of these
methods, then, will significantly impact your logseq notes.  @strong{It is highly
advised to back up your logseq files before starting}.

To export to logseq, start by requiring the @samp{ekg-logseq} module and setting up
@code{ekg-logseq-dir}, which points to the base directory of your logseq data (where
there is a "pages" and "journals" directory):
@lisp
(require 'ekg-logseq)
(setq ekg-logseq-dir "~/my/logseq")
@end lisp

If you wish to maintain logseq as a read-only copy of ekg, just run
@samp{ekg-logseq-export} when you wish to export data.  This currently may take a few
seconds to a minute, depending on how much data you have.  We attempt to not
write any files that are unchanged.  To have a bidirectional synchronization,
run @samp{ekg-logseq-sync}, which will first import data from logseq, then export
data.

@menu
* Exporting::
* Importing::
@end menu

@node Exporting
@subsection Exporting

When exporting, it's important to understand the differences between ekg and
logseq.  Logseq is organized by pages, where one page is one file.  Within the
page there are many sections, which can be individually referenced.  The ekg
integration treats logseq pages like ekg tags, and logseq sections like ekg
notes.  In logseq, the user mostly sees one page at a time.  In ekg, notes are
shown in a variety of contexts, mostly tag related, but not always.  In logseq,
a note lives in one page and is referenced from other pages.  In ekg, each note
has its own identity and is tied to other notes solely via the tags it shares
with them.  To compensate for this difference, we export notes based on their
first non-date tag as the page where the text will apear, and reference other
tags, where they will appear as backlinks.  In addition, in org-mode, notes in a
page appear as top-level outlines, which are supposed to have text for the
outline node.  If there is an ekg note with a title, the title will appear as
the text, otherwise the outline node will just read "Untitled note".  Because
this initial headline is where various properties are stored, and is followed
immediately by tags, it makes sense that this is a title instead of just part of
the content.

@noindent
For example, take the following note:
@example
Tags: date/2023-04-05, ekg, logseq

ekg can export into logseq!
@end example

@noindent
This will be exported into "pages/ekg.org":

@example
#+title: ekg

* Untitled note
:PROPERTIES:
:ID: 33134561605
:EKG_HASH: 89471eadbd7cc56b088f5513c11f68cb1d11d045
:END:
#[[2023-04-05]] #[[logseq]]
ekg can export into logseq
@end example

@noindent
Each node points to its ID which is from ekg (but, if it was originally
imported, the ekg ID might originally be from logseq).  We also encode the hash
of the exported data.  This is to keep track of what was exported, so we do not
re-import it unless it has changed.  For now, even if the data is changed, it is
not re-imported.  Files for "pages/logseq.org" and "journals/2023-04-05" will
also be created, although they won't have any content from this note.

@noindent
When exporting, inline commands (see @ref{Inline commands, , inlines} section), are evaluated before
exporting to logseq, with the exception of note transclusions, which turn into
logseq embeds to the same ID@.  So, other kinds of transclusions or any other
commands will evaluate to whatever text they normally evaluate to when viewing
the note before exporting to logseq.  For example, if the note has a file
tranclusion inline command, the file contents will be exported to logseq.
Logseq embeds are roughly equivalent to note transclusions, but only roughly,
since a key difference is that logseq embeds occupy their own lines and appear
visually distinct, and ekg transclusions don't.  Because of this, some
formatting strangeness between the two may happen.

@node Importing
@subsection Importing

@noindent
Imports from logseq will return all top-level items as separate notes.  So, for
example, assuming we're reading from the logseq file "pages/logseq.org":

@example
* This is my first time trying logseq  #testing
* The org compatibility here is especially nice  #org

   It really helps me feel comfortable in using the various formatting options I had gotten used to.
@end example

@noindent
This will turn into two notes, one that has text "* This is my first time trying
logseq #testing", and with tags @samp{logseq}, and @samp{testing}, and the other with the
rest of the text, with the tags @samp{logseq} and @samp{org}.

@noindent
There are a few things to be aware of.  In logseq, any level of the hierarchy
can have an id and be referenced separately.  In ekg, we don't support notes
inside of other notes, so these will be imported in the context of the parent
note, and won't be available to reference as its own separate note.  Also,
logseq has other functionality not supported by ekg, such as queries and
potentially anything provided by plugins.  These will be imported as-is to ekg,
but without any corresponding functionality.

@noindent
Logseq embeds are imported as note transclusions.

@node LLM
@section LLM

@noindent
The ekg-llm module provides a second way to use large language models (LLMs)
with ekg, separately from the ekg-embeddings integration.  While the
ekg-embeddings module lets you find notes based on their meanings, the ekg-llm
module lets you prompt an LLM with the contents of a note, and then capture the
LLM's response in the note.

As with ekg-embeddings, this is based on the @samp{llm} package, which allows the
user to define their preferred llm backends, which will be stored in
@code{ekg-llm-provider}.  Please see the @uref{https://github.com/ahyatt/llm, LLM module project page} for a complete
description of how to do this, but an example would be the following:

@lisp
(use-package ekg
  :init
  (require 'llm-openai)  ;; the specific LLM provider must be required
  (let ((my-provider (make-llm-openai :key "my-openai-api-key")))
    (setq ekg-llm-provider my-provider
          ekg-embedding-provider my-provider)))
@end lisp

The embedding and LLM providers can be different.  The LLM provider can change
at will, while the embedding provider must be the same for all embeddings in the
database.  It is necessary to create both of these providers, because some LLM
functionality depends on having embeddings.

@menu
* Augmenting notes with LLM output::
* Using ekg notes as prompts::
* Querying your ekg database::
@end menu

@node Augmenting notes with LLM output
@subsection Augmenting notes with LLM output

To send a note to an LLM and capture its response, call
@samp{ekg-llm-send-and-append-note}, which is by default bound to @samp{[C-c .]}.  A
prefix argument (@samp{[C-u C-c .]}) will let you edit the prompt before it is sent.
The output from the LLM is appended at the end of the note, in a special
section.

In addition to the contents of the note, ekg will construct a larger prompt for
the LLM@.  The prompt consists of context about previous notes that contain the
tags of your note, and similar notes, which is what will generate high-quality
content that is appropriate in the context of your notes.  It also contains
instructions to the LLM to how to generate the note text to be added or
replaced. The default instructions are a fixed string you can configure in
@code{ekg-llm-default-instructions}.  But alternatively, you can create alternative
prompts for different ekg tags in the same way that @ref{Templates, , templates} work, by creating
a note tagged with "prompt" and any other tag (the special "prompt" tag can be
changed by customizing @code{ekg-llm-prompt-tag}).  The alternate prompt is created by
appending all "prompt"-tagged notes.  Note that, as with templates, hierarchical
tags can have prompts attached at any or all levels of the hierarchy.

To take an example, imagine that you have a note tagged with @samp{prompt} and @samp{recipe},
containing instructions saying the LLM should imagine itself an authority on
cooking and provide you helpful tips to improve your recipes.  You then create a
note with a child tag of @samp{recipe}, let's say @samp{recipe/monkfish}, with some details of
your attempt to cook monkfish, and then hit @samp{[C-c .]}.  Because @samp{recipe} is a parent
of @samp{recipe/monkfish}, ekg-llm will use these instructions instead of the default
one, and will also append your note, and place the LLM's response in a special
section at the end of your note.  For example:

@example
Making monkfish again.  It is thick but tends to be wet and hard to get a good
sear on.  Maybe I should sous vide it and then blast it with the searzall torch?

#+BEGIN_LLM_OUTPUT
Monkfish can indeed be challenging to sear properly due to its high water
content.  Sous-vide cooking followed by searing with a torch can be a great
technique to achieve the desired result.  The sous-vide process will help to cook
the fish evenly and retain moisture, while the searzall torch can give it a
beautiful caramelized crust.  Just be sure to pat the fish dry before searing for
better browning and use high heat to quickly sear the exterior without
overcooking the inside.  Happy cooking!
#+END_LLM_OUTPUT
@end example

Instead of appending, the note can be replaced with the output of the LLM by
using @samp{ekg-llm-send-and-replace-note} which is bound to @samp{[C-c ,]}.  As with the
append command, using a prefix argument will let you edit the instructions
before sending it.

All prompts sent from a note in org or markdown modes have a prelude that notes
the format of the input and expected output.  However, LLMs typically will
produce markdown regardless of what you ask it to do, so if you want to use
LLMs, you may want to use markdown as a default note format.

@node Using ekg notes as prompts
@subsection Using ekg notes as prompts

ekg notes are especially well suited for LLM prompting, both because of the
ability to create prompts for different tags, and the ability to transclude one
note's contents within another note.  While each "prompt"-tagged note should
work as a standalone LLM prompt, it may be helpful to build up a set of partial
prompts that you can share among many full prompts using transclusion.

For example, imagine a prompt that is designed to give an Aristotelian response
to a note.  A note with tags "aristotle" and "prompt" could have the basics:
"You are Aristotle.  Give a response to the note using Aristotle's writing style
and ideas, referencing existing works when possible."  But perhaps you also want
some standard behaviors found in other prompts, such as a prompt to encourage
the LLM to ask you questions when appropriate.  There may be many prompts in
which that sub-prompt may be applicable.  You can use transclusion @ref{Inline commands, , inlines} for
this, adding the transclusion to the appropriate part of the prompt.  You can
then iterate on each sub-part, trying to get the best behavior.

Additionally, transclusion or other inline commands could help in other ways in
forming the prompt, by sharing your schedule, or your current org agenda items
as context to the LLM when it is necessary.  These advanced uses will require
inline commands that are not part of the base ekg package, but once written,
they can be seamlessly used in prompts.

@node Querying your ekg database
@subsection Querying your ekg database

If you also use embeddings, you can use the interactive function
@samp{ekg-llm-query-with-notes} to find your notes that best match a query, and send
the LLM a prompt consisting of those notes.  This essentially will let your
notes act as a natural language queryable knowledge base.  It will work for
queries in which you have the relevant information.  The answer to the query
will appear in a new buffer.

The initial part of the prompt instructing the LLM for this case is defined in
@samp{ekg-llm-query-prompt-intro}.  This can be changed to tune how the LLM responds
to the query.

Note that anything in your database could potentially be retrieved and sent to
the LLM, so if you have notes that you consider too private to send for
processing, you may not want to use this.

@node Auto save
@section Auto save

The @samp{ekg-auto-save} module is useful for users who enter longer notes, so that the notes are protected against accidentally killing the buffer, or emacs crashing, or any similar problem.  It is designed to work similarly to the built-in auto-save functionality, and has it's own variables that default to the auto-save equivalent.  So, for example, there is @code{ekg-auto-save-timeout}, which defaults to the value of @code{auto-save-timeout}.

To start using this, you need to require the module and turn on @samp{ekg-auto-save-mode} in the @samp{ekg-edit-mode` and =ekg-capture-mode}.  For example:
@lisp
(require 'ekg-auto-save)
(add-hook 'ekg-capture-mode-hook 'ekg-auto-save-mode)
(add-hook 'ekg-edit-mode-hook 'ekg-auto-save-mode)
@end lisp

In the capture mode, this. is equivalent to saving periodically (to drafts).  In edit mode, it will save the latest version while editing.

@node Denote
@section Denote

ekg can export notes as denotes. Denote is a note taking and file
naming tool. Primary reason for export is taking backup of your notes
in a git backed repository. Import is in road map (PR is welcome). To
export to denote, @samp{ekg-denote} module is required.

@lisp
(use-package ekg-denote
  :init
  (setq ekg-denote-export-add-front-matter nil)
  (setq ekg-denote-export-backup-on-conflict t)
  (setq ekg-denote-export-title-max-len 50)
  (setq ekg-denote-export-combined-keywords-len 150))
@end lisp

To export, call @samp{ekg-denote-export} which will export any modified
note after the last export as a denote in the @samp{denote-directory}
defined by @samp{denote} package. If it is your first time exporting, all
the notes will be exported to the @samp{denote-directory}.

@samp{ekg-denote} keeps record of the last export time in the ekg db and
use that to find the notes changed since last export. This way the
exports are much faster. It is suggested to export your notes every
day.

User can optionally enable adding of denote front-matter to exported
denotes by setting @samp{ekg-denote-export-add-front-matter} to
@samp{t}. Denote front matter is added using @samp{denote-add-front-matter}
function defined by @samp{denote} package which open note in an emacs
buffer and requires manual execution of @samp{save-buffer} by the user.

Ekg and denote have differences, due to which following customization
are made available:

@itemize
@item
@samp{ekg-denote-export-title-max-len} to trim the title during export. Default
is 50 characters.
@item
@samp{ekg-denote-export-combined-keywords-len} to trim the combined length of
keywords. Default is 150 characters.
@item
@samp{ekg-denote-export-backup-on-conflict} to backup the denote if both
ekg and denote are found to be updated after last export. Default is
@samp{t}.
@end itemize

It is user responsibility to backup the denotes before and after
export to protect against accidental deletes. This can be easily done
by keeping denotes in a git repository and making sure to check-in any
changes before and after export.

If ekg and denote are both found to be updated after the last export
which should ideally not happen, denote is updated with ekg. A backup
is taken based on @samp{ekg-denote-export-backup-on-conflict} setting.

@node Design
@chapter Design

@menu
* The triple database::
* The metadata section::
@end menu

@node The triple database
@section The triple database

The ekg package uses the triples package to interface with a sqlite database.
The reason a database is useful, even for text, is because databases are
extremely fast, very flexible, and extremely easy to change.  In general, the
less your data looks like just files with text in them, the more a database
makes sense.  In ekg, we can separate the notion of tags from the text, which
makes writing functions such as @samp{ekg-global-rename-tag} trivial, and the
execution extremely fast.

The decision to use the triples package, though, is related to a different
design choice.  In a triple-based system, there's only one database table with
four columns, a @samp{subject}, @samp{predicate}, @samp{object}, and @samp{properties}.  One way to
think of this schema is that it defines links of different types from a subject
to an object.  This is combined with a schema, itself defined in triples.  The
triples define that subjects can have types, and those types can have
properties.  Those properties are expressed in this triple format.  In ekg, the
subjects correspond to the IDs of the notes, or tags.  Subjects can have
multiple types, and data is factored into types that belong together, with a
specific meaning.  To give an example, listing out the data for a note might
look something like:

@example
33204698034|base/type|tagged|()
33204698034|tagged/tag|"date/2022-11-06"|(:index 0)
33204698034|tagged/tag|"lentil stew"|(:index 1)
33204698034|base/type|text|()
33204698034|text/text|"Made a great lentil stew with dried porcini mushrooms and delicata squash."
33204698034|text/mode|org-mode|()
33204698034|base/type|time-tracked|()
33204698034|time-tracked/creation-time|1667787928|()
33204698034|time-tracked/modified-time|1667787986|()
@end example

In this example, @samp{33204698034} is the ID for this note.  It has a type
(@samp{base/type}), of @samp{tagged}, which means this is something that has tags.  The
tags are a list, so the properties contain their index in the list.  Because
each one is stored individually, we can easily find all entities with each tag,
by querying on all subjects with a particular object value.  This is how reverse
links work in the triples package.  In this case, there are two tags,
"date/2022-11-06", and "lentil stew".  The note comes from another type, @samp{text}.
And yet another important property, the modification time, is on yet another
type, @samp{time-tracked}.  These are all independent.  It is possible to have
subjects that have tags but not text, although this doesn't happen currently in
ekg.  It's also possible to have any object have a creation and modified time.

Using a triples scheme has the advantage that it is very easy to integrate with.
All data is very "flat", without having to worry about tables and their schemas.
The uniformity means that it lends itself well to integrations, which typically
would provide a new type and new data.  The disadvantage is that it is typically
less efficient to query, at least for more complicated queries.  On databases
that typically will be used with ekg, this should be not noticeable.

IDs, stored as subjects, can be resources.  This is useful when we want to store
data about some unique thing, such as an URL@.  Because triples define a graph,
every object can be a subject.  For an example, if some data in the graph has a
value of "@uref{http://emacs.org}", then we can attach more data to that value, such as
tags, notes or anything else.  This is how we store notes about web pages
(@samp{ekg-capture-url}).  Having IDs that are meaningful is also useful to enforce
unique data, and force that data isn't duplicated.  For example, with this
design, you couldn't have both a "tag" entity and a "page" entity that are
separate: if they are the same object value, they will be the same subject, with
the same ID@.  This leads, in our opinion, to a better design.  Also it's useful
to note that IDs can be anything, even different types of objects.  Integers,
strings, symbols.  This is useful, because objects can be anything.  Because of
the design of the triple database, all data can be expanded on with their own
data, and that data itself expanded on.  This seems like a useful property to
have for a personal knowledge system.

@node The metadata section
@section The metadata section

Because the user may want to modify or create both the text and other database
properties at the same time, we use a single buffer that lets the user do both.
Because of this design choice, we have to divide the buffer up into two
sections: a metadata section and the text section.  The metadata section is on
top, and has a specific format.  Because of this, some @samp{org-mode} functions may
not work correctly, because they assume the whole buffer is an org-mode file.
Without this design, however, it isn't clear how the user could easily see and
modify everything they need.  Theoretically, having another window might work,
but this would add other complications: the user might not want several windows,
the user might select or bury one of them, and more.  There isn't an obvious
ideal solution.  It's possible that the design of the capture/edit buffer may
change in the future to fix some of the issues we see with the current
implementation.

@bye<|MERGE_RESOLUTION|>--- conflicted
+++ resolved
@@ -68,10 +68,6 @@
 
 Changelog
 
-<<<<<<< HEAD
-* Version 0.7.0: Version 070. 
-=======
->>>>>>> aa481fa6
 * Version 0.6.1: Version 061. 
 * Version 0.6.0: Version 060. 
 * Version 0.5.1: Version 051. 
@@ -204,10 +200,6 @@
 @chapter Changelog
 
 @menu
-<<<<<<< HEAD
-* Version 0.7.0: Version 070. 
-=======
->>>>>>> aa481fa6
 * Version 0.6.1: Version 061. 
 * Version 0.6.0: Version 060. 
 * Version 0.5.1: Version 051. 
@@ -229,23 +221,15 @@
 
 @itemize
 @item
+Use the global keymap in the note metadata region.
+@item
+Run tag hooks when a valid tag is typed, instead of relying on completion, which often doesn't work.
+@item
+Fix issue in @samp{markdown-mode} where the beginning of the tag values was incorrectly read-only.
+@item
+Allow emojis as tags.
+@item
 Add export to @uref{https://github.com/protesilaos/denote, denote} (by @uref{https://github.com/jayrajput, Jay Rajput})
-@item
-Allow emojis as tags.
-@end itemize
-
-@node Version 061
-@section Version 0.6.1
-
-@itemize
-@item
-Use the global keymap in the note metadata region.
-@item
-Run tag hooks when a valid tag is typed, instead of relying on completion, which often doesn't work.
-@item
-Fix issue in @samp{markdown-mode} where the beginning of the tag values was incorrectly read-only.
-@item
-Allow emojis as tags.
 @end itemize
 
 @node Version 060
