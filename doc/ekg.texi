\input texinfo    @c -*- texinfo -*-
@c %**start of header
@setfilename ekg.info
@settitle ekg, the Emacs Knowledge Graph
@documentencoding UTF-8
@documentlanguage en
@set MAINTAINER Andrew Hyatt
@set MAINTAINEREMAIL @email{ahyatt@gmail.com}
@set MAINTAINERCONTACT @uref{mailto:ahyatt@gmail.com,contact the maintainer}
@c %**end of header

@dircategory Emacs
@direntry
* EKG: (ekg).           A note taking application for emacs using sqlite.
@end direntry

@finalout
@titlepage
@title ekg, the Emacs Knowledge Graph
@author Andrew Hyatt (@email{ahyatt@@gmail.com})
@end titlepage

@contents

@ifnottex
@node Top
@top ekg, the Emacs Knowledge Graph

author:                Andrew Hyatt
@insertcopying

This is the ekg manual, which describes the operation and customization of the
ekg package.  All information here is relevant to the released version only.

The README is also informative, has screenshots, and can be found in the source
and in the git repository, which is at @uref{https://github.com/ahyatt/ekg}.

@end ifnottex

@menu
* Introduction::
* Installation::
* Changelog::
* Database::
* Concepts and data model in ekg::
* Understanding and editing the note buffer::
* Capturing notes::
* Viewing tags or notes::
* Magic tags::
* The trash::
* Links to ekg in org-mode::
* Importing from org-roam::
* Backups::
* Database maintenance::
* Customizing ekg with hooks::
* Integration with ekg::
* Extras::
* Design::

@detailmenu
--- The Detailed Node Listing ---

Installation

* Sqlite dependency::
* Installing via Melpa::
* Installing by hand::

Changelog

* Version 0.7.0: Version 070. 
* Version 0.6.0: Version 060. 
* Version 0.5.1: Version 051. 
* Version 0.5: Version 05. 
* Version 0.4.3: Version 043. 
* Version 0.4.2: Version 042. 
* Version 0.4.1: Version 041. 
* Version 0.4: Version 04. 
* Version 0.3.3: Version 033. 
* Version 0.3.2: Version 032. 
* Version 0.3.1: Version 031. 
* Version 0.3: Version 03. 
* Version 0.2.1: Version 021. 
* Version 0.2: Version 02. 

Understanding and editing the note buffer

* Note properties::
* Note text::
* Drafts::
* A warning about org-mode::

Capturing notes

* Templates::
* Changing the initial tags of a note::
* Inline commands::

Viewing tags or notes

* Commands in the notes buffer::
* Customizing note display in @samp{ekg-notes-mode}::

Extras

* Embeddings::
* Logseq::
* LLM::
* Auto save::

Logseq

* Exporting::
* Importing::

LLM

* Augmenting notes with LLM output::
* Using ekg notes as prompts::
* Querying your ekg database::

Design

* The triple database::
* The metadata section::

@end detailmenu
@end menu

@node Introduction
@chapter Introduction

The ekg module is a simple but opinionated note taking application, for emacs.
It is a substitute for such other emacs applications such as org-roam or denote.
ekg stands for @emph{emacs knowledge graph}.

Data is completely stored in a sqlite database.  Notes are organized around
tags, and you can view many notes by looking at one or more tags.  This provides
a read-only view of various notes, which you can navigate between and choose to
edit in a separate buffer.

The editing of notes combines the editing of the text of the note with various
properties stored in the database such as the tags of the note.

@node Installation
@chapter Installation

@menu
* Sqlite dependency::
* Installing via Melpa::
* Installing by hand::
@end menu

@node Sqlite dependency
@section Sqlite dependency

If using Emacs version 29, you likely have @samp{sqlite} as a library compiled into
Emacs.  Prior versions use @samp{emacsql} for access to sqlite.  If you are using a
pre-Emacs 29 version, you need to have @samp{sqlite} installed on your system.

@node Installing via Melpa
@section Installing via Melpa

This is the easiest and recommended way to install ekg.  If you have not set up
Melpa yet, follow the instructions at @uref{https://melpa.org/#/getting-started}.

There is no need to use Melpa Stable, because development happens in a branch
and is not integrated until it is deemed stable.  When bugs are discovered,
fixes are pushed to the main branch soon, so it is usually a good idea to keep
your version up to date.

There are many ways to use Melpa to download ekg, but using @samp{use-package} is the
easiest way, and recommended because it allows you to get the pacakge and
configure it in one place.  An example use is below.

@lisp
(use-package ekg
  :bind (([f11] . ekg-capture)))
@end lisp

@node Installing by hand
@section Installing by hand

If you wish to install by hand, you need to make sure to install the triples
library, found in GNU ELPA, and at @uref{https://github.com/ahyatt/triples}.

Clone the ekg library, from whatever branch you would like to use (@samp{main}
corresponds to the release version, and @samp{develop} is where development of the
next version happens).  Add your source directory and require ekg.  The
following is an example assuming you cloned ekg into @samp{~/src/ekg}, and the
triples library is already installed.

@lisp
(add-to-list 'load-path "~/src/ekg")
(require 'ekg)
@end lisp

@node Changelog
@chapter Changelog

@menu
* Version 0.7.0: Version 070. 
* Version 0.6.0: Version 060. 
* Version 0.5.1: Version 051. 
* Version 0.5: Version 05. 
* Version 0.4.3: Version 043. 
* Version 0.4.2: Version 042. 
* Version 0.4.1: Version 041. 
* Version 0.4: Version 04. 
* Version 0.3.3: Version 033. 
* Version 0.3.2: Version 032. 
* Version 0.3.1: Version 031. 
* Version 0.3: Version 03. 
* Version 0.2.1: Version 021. 
* Version 0.2: Version 02. 
@end menu

@node Version 070
@section Version 0.7.0

@itemize
@item
<<<<<<< HEAD
Use the global keymap in the note metadata region.
@item
Run tag hooks when a valid tag is typed, instead of relying on completion, which often doesn't work.
=======
Fix issue in @samp{markdown-mode} where the beginning of the tag values was incorrectly read-only.
>>>>>>> c94d21cc
@end itemize

@node Version 060
@section Version 0.6.0

@itemize
@item
Add tag and similar notes to the context when having LLMs add to or replace
notes.  @code{ekg-llm-default-instructions} replaces the previous variable,
@code{ekg-llm-default-prompt} (because the prompt now contains the instructions).
@item
Add inline links for Markdown, as wiki links.
@end itemize

@node Version 051
@section Version 0.5.1

@itemize
@item
Improve regex for inline tag linkification so we linkify more valid inline tags.
@item
Improve logseq import to import notes without org structure, and use filetags.
@item
Fix inline tag bug that test and real failures.
@end itemize

@node Version 05
@section Version 0.5

@itemize
@item
Simplified trashed tags from using tag prefixes to using a simple trash tag (@samp{ekg-trash-tag}).
@item
Added @samp{ekg-show-notes-with-tag-prefix}.
@item
Add tags while writing the body of notes by completing with "#".  See @ref{Note text} section for details.
@item
Added functionality so that org-mode commands, and potentially others, narrow automatically so the metadata line and the read-only nature don't mess things up.  See @ref{Note text} section for details.
@item
@samp{ekg-auto-save}, a new module by @uref{https://github.com/qingshuizheng, Qingshui Zheng}.
@item
Added canceling a note as an actual command, also by  @uref{https://github.com/qingshuizheng, Qingshui Zheng}.
@item
Fix issue with trashing notes with tags that are partially trashed.
@item
Saving while editing a note will no longer add the draft tag.  This means that if you are editing a draft, it will not keep it as a draft, so it will become a normal note.
@item
Fix issue with using ekg-llm with vertex, which doesn't understand system prompts.
@item
Fix metadata face which didn't work well with all themes - now the metadata section is just bolded.
@item
Improve display regenerating embeddings via @samp{ekg-embedding-generate-all}.
@item
Change multi-title note display from using newlines to commas
@item
Made deleting titles and resources possible, and properly skipped empty properties for multi-line propeties.
@item
Handle backup errors better, warning and proceding if not a forced backup, erroring out with a better message if forced.
@item
Don't show trashed notes in drafts.
@end itemize

@node Version 043
@section Version 0.4.3

@itemize
@item
Added autoloads
@item
Fixed issue that could occur when saving with malformed buffers.
@end itemize

@node Version 042
@section Version 0.4.2

@itemize
@item
Switch LLM chat output to streaming when available.
@item
Fix inclusion of title-based transclusion ">t", which included the "t" as part of the completion.
@item
Fix tag renaming possibly causing duplication.
@item
Ensure renamed tags are normalized.
@item
Support metadata where fields are specified via multiple property lines and make "title" such a field, so now titles can have commas.
@end itemize

@node Version 041
@section Version 0.4.1

@itemize
@item
Fix issues using default emacs in-buffer completion, and allowing completion in places we shouldn't.
@item
Add @samp{ekg-embedding-generate-on-save} and @samp{ekg-embedding-disable-generate-on-save} to turn off generating embeddings for notes.
@end itemize

@node Version 04
@section Version 0.4

@itemize
@item
Added ability to save in-progress notes.
@item
Added "magic tags", tags that cause elisp to be executed.  See the @ref{Magic tags, , magic tags} section for more detail.
@item
Added @samp{ekg-llm}, a separate module, so LLMs can append to or rewrite notes, using other notes as prompts.  As with ekg-embeddings, a Open API key is required.
@item
Added @samp{ekg-capture-file} to save notes associated with a file, or go that same note.
@item
Depend on the @uref{https://github.com/ahyatt/llm, llm package} for embeddings and llm functionality, so the user can choose different providers.
@item
Improved @samp{ekg-clean-db} to fix bugs and change empty-note deletion logic.
@item
Improved @samp{ekg-embedding} package to make it more robust to missing embeddings (like what can happen if you save notes without loading the package first).
@item
Added commas to the tag header.
@item
Made separator in @samp{ekg-capture-mode} and @samp{ekg-edit-mode} customizable.
@item
Fixed display of org notes to have properly formatted links and images.  Links can be opened with @samp{[C-c o]}.
@item
Fixed bug where in embedding search and buffer similarity, the highest match was discarded.
@item
Fixed bug in title transclusion for company users.
@item
Changed template behavior to also use parent tags (so templates on "foo" tag, will work if the note tag is "foo/bar").

Thanks to contributors @uref{https://github.com/Gleek, Gleek} and @uref{https://github.com/qingshuizheng, Qingshui Zheng}.
@end itemize

@node Version 033
@section Version 0.3.3

@itemize
@item
Fix native compilation errors.  Upgrade to triples version 0.3.5, which contains more important bug fixes.
@end itemize

@node Version 032
@section Version 0.3.2

@itemize
@item
Upgrade to triples version 0.3.2, which contains important bug fixes.
@end itemize

@node Version 031
@section Version 0.3.1

@itemize
@item
Upgrade to triples module 0.3, which changes how integers are stored in the built-in sqlite (for users of Emacs 29+).  Users of sqlite will have their database automatically upgraded.  A backup will always be made beforehand - you may want to find it (alongside your normal emacs backups), and make sure to keep it around in case the upgrade went wrong in some way.  @strong{Important: if you created your database before this version on the built-in sqlite, and afterwards switched to emacsql, you must switch back to the built-in sqlite for the upgrade.}
@item
Store the ekg version in the database so we know when we need to do updates in the future.
@item
Remove older database updates that should no longer be needed.
@item
Ensure we always are connected to the database before any call to the database happens.
@item
Make ekg-close interactive.
@item
Fixes to ignore bad embeddings which otherwise would cause errors.
@item
Added the ability to kill notes in a notes view, which does not change the database, it only alters the view.  Thanks to Jay Rajput for the contribution!
@item
Fix for tag cleanups, which were sometimes not cleaned up if the tag had other data (such as embeddings).
@item
Added variable @samp{ekg-embedding-text-selector} with a default function so that large notes can have their embeddings taken.
@item
Added @samp{ekg-get-notes-with-title}, which is offered as a useful function for clients.
@end itemize

@node Version 03
@section Version 0.3

@itemize
@item
Added inline commands, see the @ref{Inline commands, , inlines} section for more detail.
@item
Added customization of note display, using inline commands.
@item
Added logseq import / export in its own module, and removed it from the @samp{ekg-org-roam} module.  See the @ref{Logseq, , logseq} section for more details.
@item
Improve window management, now we play nicer with customized window configuration, and now opening a list of notes will also switch to that window.
@item
Improved metadata overlay look and function, it now looks just like @samp{message-mode}, which hopefully will help with people's intuitions on how it works.
@item
Added a blank line between notes in notes list buffers, for a cleaner look.
@item
Renamed @samp{ekg-rename-tag} to @samp{ekg-global-rename-tag} to clarify this isn't for changing an individual tag in a note.
@item
Added arg prefix behavior to @samp{ekg-notes-delete} to allow deleting notes without a warning.
@item
Made @samp{ekg-capture} have unique buffer names, so the user can capture multiple notes at the same time.
@end itemize

Thanks especially to users and contributors: @uref{https://github.com/jayrajput, Jay Rajput}, @uref{https://github.com/qingshuizheng, Qingshui Zheng}, And @uref{https://github.com/cuprum, cuprum}.

@node Version 021
@section Version 0.2.1

@itemize
@item
Removed @samp{ekg-notes-remove}, which removed one or more tags from a note from a note list buffer.
@item
New keybinding, "q" in the notes buffer, which kills the buffer (thanks to Jay Rajput for the idea).
@end itemize

@node Version 02
@section Version 0.2

@itemize
@item
Added hooks @code{ekg-add-schema-hook}, @code{ekg-note-pre-save-hook}, @code{ekg-note-save-hook}, @code{ekg-note-delete-hook}, and @code{ekg-note-add-tag-hook}  to enable customization.
@item
New commands @samp{ekg-show-notes-latest-captured}, @samp{ekg-show-notes-latest-modified}, for showing notes created or modified recently.
@item
Introduced variable @code{ekg-notes-size} to control the default page size for limited views such as @samp{ekg-show-notes-latest-captured}.
@item
Added templating.
@item
Added embedding as an optional add-on, to enable note similarity and note search; requires an account at OpenAI or similar embedding provider.
@item
Added new function @code{ekg-active-notes} to easily get all non-trashed notes.
@item
Improved ability to have note list buffers that have flexible titles and operation, notably improving the @samp{ekg-show-notes-in-trash} command.
@item
Standardized buffer names for @samp{ekg-notes-mode} buffers, which all are prepended with "ekg" and surrounded by asterisks, to denote that they are non-file-based.
@item
Added the documentation you are reading right now.
@item
Fixed bug interfering with completion at the beginning of the tag property line.
@item
Fix for @code{ekg-notes-refresh} incorrectly calling @code{ekg--show-notes}.
@end itemize

@node Database
@chapter Database

By default, ekg uses the default triple database, which is set in the variable
@code{triples-default-database-filename}.  The default value of this is
@samp{~/.emacs.d/triples.db}.  You can specify a different name if you want the ekg
database to not be shared with any other user of the triple package, by
customizing the variable @code{ekg-db-file}.  When this is @code{nil}, it leaves the
filename up to the triples package.

@node Concepts and data model in ekg
@chapter Concepts and data model in ekg

The ekg package is built on a flexible database scheme called "triples", where
everything is stored as a graph structure: a subject, a predicate, and an
object.  The implication for the ekg package is that new kinds of data are easy
to add, and live alongside other data.  Values of properties, stored as "objects",
can themselves have values by adding data where the same value is the
"subject".  If you plan to do extensive integration work in elisp, it will help
to understand these concepts, and the best way to do so is reading the triples
package README@.

For notes, we can think of the subject of the triples as an ID@.  Notes are
created, and have the following types by default, with the type having
properties.
@itemize
@item
@samp{tagged}: Tags
@item
@samp{text}: Text, its major mode, and any inline commands.
@item
@samp{time-tracked}: Creation time and modification time
@item
@samp{titled}: Title
@end itemize

The ID for notes is by default an integer UUID@.  However, you can have notes
about anything.  In EKG an ID can be a resource identifier as well, such as a
URL@.  When this happens, the ID is interesting data in its own right.

Tags may have spaces, but cannot have commas, which are used to separate them
when showing them to the user and parsing them back out into properties to
store.  Tags also may not contain uppercase letters.

Because of the triples model, there is data about the tags for each note.  Tags
themselves just have type markers indicating they are tags, and can dynamically
query for all notes with their tag, so tags always have a current list of notes
with their tag.

@node Understanding and editing the note buffer
@chapter Understanding and editing the note buffer

When capturing or creating a note, the note buffer has two areas important to
understand.  The first is the area for note properties, which has a different
background color.  The second is the area for the note text.

@menu
* Note properties::
* Note text::
* Drafts::
* A warning about org-mode::
@end menu

@node Note properties
@section Note properties

The properties shown in the note property area come from the data stored in the
database for the entity.  At a minimum, there will be tags.

@noindent
A property is displayed with a label, and the value, such as
@quotation
Tags: emacs, ekg

@end quotation

@noindent
Changing these values, when saving the note, will change the values that will be
stored in the database.

@noindent
New properties can be added manually, so if you wanted a title, you can add it
to the property list.
@quotation
Title: This is my title

@end quotation

@noindent
It's important to note that everything in the section with the different
background color is a property and will be treated as such.  Text that doesn't
look like a property there will cause problems, and properties outside this area
will instead be treated as note text.  The end of the property section ends with
an uneditable "--text follows this line--", below which the text of the note
starts.

@noindent
Not every property has a representation in the property list, only the
properties which users may want to change manually.

@noindent
Tag properties have completion to tags built-in, so when adding tags to a note
you can choose from available tags.  Or you may add a new tag that has not yet
been used.

@noindent
Ekg makes some effort to make sure that the user doesn't accidentally extend the
property section without adding actual properties, since this will likely result
in a confusing experience for the user.

@node Note text
@section Note text

Below is the property section is the note section. The text could be anything
(or nothing). This is the body text of the note, where you write down whatever
you want to note about, that is relevant to the tags for the note.

There are three modes for the note text: @samp{text-mode}, @samp{markdown-mode}, and @samp{org-mode}.
More can be added by customizing the variable @code{ekg-acceptable-modes}, just make
sure its a mode that makes sense for notes. The default mode is configured in
@code{ekg-capture-default-mode}, but can be changed when capturing with the command
@samp{ekg-change-mode}.

The note text provides various options for completions. The most common
completion is typing tags inline while writing notes. These tags will be added
to the note automatically upon saving, regardless of whether completion is used
or not. The tag completion is triggered by the "#" symbol. In @samp{org-mode}, if
@samp{ekg-linkify-inline-tags} is set to non-nil (which is the default), the tag will
be turned into an org link to the tag. It is necessary to enclose the tag in
square brackets to be detected as an inline tag.  In @samp{markdown-mode}, the tag will
be turned into a wiki link (denoted by double square brackets).  It is
acceptable to finish the completion with a tag that is not currently defined, as
the tag will be added when the note is saved. The detection of plaintext tags of
various types can be turned off by setting @samp{ekg-inline-populate-inline-text-tags}
to @samp{nil}. There are other customizable tag symbols available, indicating different
prefixes. By default, in addition to the "#" symbol (representing a tag with
that name), there is also the "@@" symbol for tags prefixed with "person/", and
the "!" symbol for tags prefixed with "idea/".  These other symbols and the
prefixes they mean are controlled by
@samp{ekg-inline-custom-tag-completion-symbols}. By default, we have "@@" which will
denote a tag with the "person/" prefix, and "!" which will denote a tag with the
"idea/" prefix.  So if, in either @samp{org-mode} or @samp{markdown-mode}, the text has the
following:

@example
Everything related to #[emacs] should be colored #ffa500.  This is the opinion of @@[rms].
@end example

the tags that will be detected are "emacs" and, because of the special "@@"
prefix that indicates a tag prefix, "person/rms". The color will not be picked
up as a tag, because it is not enclosed in brackets. This helps us avoid false
positives.

There is no functionality to remove inline tags that are deleted in the tag
section. If an inline tag is not deleted in the note text, the tag will be
re-added. 

Another type of completion is for inline commands, the ">t" completion,
mentioned in the @ref{Inline commands}.

The metadata section above the notes often can be problematic for some commands,
especially org commands. Because of this, before commands are executed, we check
the command name against the @samp{ekg-command-regex-for-narrowing}, and if there is a
match to one of the regexes, we narrow to the note section just when the command
is running. It defaults to all org-insert commands and @code{org-meta-return}, but if
there are any weird behaviors caused by the metadata section, consider
customizing this variable. Right now this just works for keybindings, and not
using @code{execute-extended-command}.

@node Drafts
@section Drafts

Notes can be saved midway through editing, both for capturing and editing notes.
The normal buffer-save keybinding (typically C-x C-s) will save a draft.  A
draft is like a normal note, but has a special tag, by default "draft".  (This
can be customized in @samp{ekg-draft-tag}.)  Having this tag means the note doesn't
show up in most views, much like the notes in "trash".  Once a note is saved
normally, it loses the draft tag.

See also the section on the @ref{Auto save, , auto save}, to see how to turn on and set up auto
save, which can automatically save drafts for new notes.

@node A warning about org-mode
@section A warning about org-mode

Org-mode notes are primarily to use org-mode formatting on.  Org-mode has a lot
of funtionality, but much of it depends on the assumption that the buffer is all
for use by org-mode (not true in this case, because of the properties portion),
and the assumption that the buffer is visiting a file, which is also not
true.  In particular, attachments will not work, and ekg-notes cannot be added to
the agenda.

@node Capturing notes
@chapter Capturing notes

@samp{ekg-capture} is the command to capture a note.  In ekg this is probably the most
frequently used command.  It will create a new buffer called @samp{*EKG Capture*}.  By
default, it will have the current date tag, such as "date/2023-02-21".

@noindent
@samp{ekg-capture-url} will capture a note associated with a URL resource, and with
a given title as the title of the page.  The idea is that the note is annotating
the reference itself as a "literature note".  The title also appears as a tag,
so other notes can reference this if needed.  For example, if the URL is
@uref{http://example.com}, and the title is "An example URL", the properties buffer
will have the following:

@quotation
Resource: @uref{http://example.com}
Tags: doc/an example url, date/2023-02-25
Title: An example URL

@end quotation

Capturing URLs is a bit clunky as is.  If you can wrap it in a function to
supply the name and url of the active browser tab, then you can create a much
easier experience.  The following is an example for users of Google Chrome on
Mac OS X@.

@lisp
(defun my/ekg-capture-url ()
  (interactive)

  (ekg-capture-url
   (do-applescript "tell application \"Google Chrome\" to return URL of active tab of front window")
   (do-applescript "tell application \"Google Chrome\" to return Title of active tab of front window")))
@end lisp

@noindent
URL can also point to local files, which will be browsed using @samp{find-file} by
default.  The idea is that you can tag files and folders to make them easier to
find.  Here is an example note similar to web address URL:

@quotation
Resource: @uref{file:///Users/andrewhyatt/notes/20230510T162600__emacs_init-file.org}
Tags: doc/emacs config, date/2023-05-13, emacs/init
Title: Emacs Config

@end quotation

You can use the function @samp{ekg-capture-file} to either capture or edit a note
associated with a file from a buffer visiting that file.  (If there is already a
note associated with the buffer's file, the note will be opened.)  You can use
this to store TODOs and other notes about a file.

ekg opens web addresses in a browser using @samp{browse-url} and everything else in
Emacs using @samp{find-file}.

@noindent
A final way to capture notes comes from a buffer that is viewing a list of
notes, in @samp{ekg-notes-mode}.  You can call @samp{ekg-notes-create}, which will capture
a new note with whatever tags (if any) are associated with the notes buffer.

@noindent
To save any note that is being captured, press @samp{C-c C-c} or call
@samp{ekg-capture-finalize}.  To cancel, just kill the buffer.  You can also abort with @samp{C-c C-k}, or @samp{ekg-capture-abort}, which will not only kill the buffer but delete any draft saved.

@menu
* Templates::
* Changing the initial tags of a note::
* Inline commands::
@end menu

@node Templates
@section Templates

Ekg comes with a built-in way to have templates.  When you add a tag to a note,
ekg searches for notes with both the tag being added, and the tag "template".
Any note with those two tags will be added by default to the text of the buffer.

For example, if there is a note with tags "daily reflection" and "template",
with the text "What did you learn today?", adding the tag "daily reflection" to
a note will cause the text "What did you learn today?" to appear.  The parents
of tags are also searched, so the same thing will happen if the tag you add is
"daily reflection/morning" - it will get the template for "daily reflection" as
long as it exists.

The adding of templates happens whether intially when setting up the capture
buffer, or later when the user types a tag that is a valid tag.  Because of
this, it's best to avoid adding templates to tags that are prefixes of other
tags you'd like to use, but don't want the template on, because as soon as ekg
sees the prefix that's a valid tag being typed, it will trigger that tag's
templates.

You can choose a tag other than "template" as the trigger for this templating
behavior, by customizing @code{ekg-template-tag}.

This functionality is enabled through the function
@samp{ekg-on-add-tag-insert-template} in the variable @code{ekg-note-add-tag-hook}, and
can be turned off by removing it from that hook.

@lisp
(remove-hook 'ekg-note-add-tag-hook #'ekg-on-add-tag-insert-template)
@end lisp

@node Changing the initial tags of a note
@section Changing the initial tags of a note

The variable @code{ekg-capture-auto-tag-funcs} has a list of functions to call to add
tags.  Each function is called, and returns a list of tags (or @code{nil}, the empty
list), which are all added to a new note.  By default, this variable has the
function @samp{ekg-date-tag}, which returns the tag of today's date.  If you do not
want this, you can remove this function.  You can also add your own functions to
add the year, the week number, or any tag you feel is appropriate.

@node Inline commands
@section Inline commands

An inline command is a way to insert generated content into notes.  A command
has a representation, and can be evaluated.  The representation is an
s-expression limited to a subset of functions.  An example of a representation
is "My .emacs file: %(transclude-file \"~/.emacs.d/init.el\")".  When you are
capturing or editing the note, you can create this representation, or see one
already created.  When viewing the note in a notes buffer, the inline command is
evaluated and the results are inserted into the note.

There are two kinds of inline commands: a normal command, and a note command.  A
normal command can do anything, and takes the form "%(<command> <arg 1> <arg 2>
@dots{} <arg n>)".  In other words, this is just like an elisp function call, except
with a "%" in front.  When executing one of these we look for a function
starting with @samp{ekg-inline-command-}.  So, for example, we have the following
commands available for use:

@itemize
@item
@samp{%(transclude-note id <numwords>)}: Include the contents of another note.
@samp{numwords} is optional, and controls the maximum number of words to include.
If not included, there is no limit.
@item
@samp{%(transclude-file filename <numwords>)}: Include the contents of a file.
@samp{numwords} functions the same here as in @samp{transclude-note}.
@item
@samp{%(transclude-website url <numwords>)}: Include the contents of a website.  As
of now, no attempt is made to only include the "main content", so this is best
suited to simple text sites that have content without any navigational
elements.
@end itemize

These are defined in @code{ekg-inline-command-transclude-note}, and so on.  A user
can define new commands just by creating new functions that fit this pattern.
All of these will be executed and content calculated every time the note
containing them is re-displayed.  Note that there is currently no automatic
refresh when the content being transcluded changes.

The other kind of inline command is a note command.  These function similarly to
normal inline commands, with the key difference that the form is now
"%n(<command> <arg 1> <arg 2> @dots{} <arg n>)"; note the "n" in front.  The
difference here is that there is an implicit first argument that is the note
that is being displayed in the current context.  After that note argument "<arg
1>" and so on will be added.  These are used primarily for controlling the
read-only display of notes in notes lists.  The note commands are primarily
driven by types, with the idea that a note can have many types, and each type
has a note command that displays information related to that type.  Note
commands are defined in functions with the prefix @samp{ekg-display-note-}.  The
following note commands exist:

@itemize
@item
@samp{%n(id <force>)}: Shows the ID of the note, if it is interesting.  Interesting
mainly means it isn't a random-seeming ID that we normally generate for notes,
and is instead some sort of resource.  If @samp{force} is true, then show it
whether it is interesting or not.
@item
@samp{%n(text <numwords>)}: The text of a note (with any inline commands calculated
and their results displayed inline).  @samp{numwords} functions as noted above.
@item
@samp{%n(tagged)}: The tags of a note.
@item
@samp{%n(time-tracked <format-str>)}: The created and modified time of a note.
@samp{format-str}, if passed, controls how the times are formatted (see
documentation for @code{format-time-string}, default is @code{%Y-%m-%d}).
@item
@samp{%n(titled)}: The title of a note.
@item
@samp{%n(other)}: A special note command that will substitute itself with all
type-relevant note commands that haven't already appeared.  So, for example,
if there is a type such as @samp{person}, and a note has information with this
type, that information will be shown in the @samp{other} command, as if it was
substituted by @samp{%n(person)}.  However, if @samp{%n(person)} already appears as a
command, it will not add it again in the @samp{other} command.
@end itemize

The @samp{%n(id <force>)} is implemented in @code{ekg-display-note-id}, @samp{%n(text
<numwords>)} is implemented in @code{ekg-display-note-text}, and so on.  All these
are designed to be useful for customizing the note display (see @ref{Customizing note display in @samp{ekg-notes-mode}, , Customizing note
display in ekg-notes-mode}).  Because we want to have these possibly not insert
anything, each function must end with a newline if the content is likely to be
needing a line to itself.  The functions must always return a string.  Although
the default note commands are all based around types, a note command could be
anything that needs a note.

Inlines can be added by simply typing them, or a few special commands.
@samp{ekg-edit-add-inline} will add an inline note or file.  For notes, it will
prompt to select a note by title or tag and then text.  For files, it will
prompt for the file name.  The other way is to use completion at point, by
typing ">t" and completing by notes with titles.  After completion, the ">t"
will be replaced with the correct @samp{transclude-note} command that refers to the
titled note selected.  This is only useful for notes with titles, since they are
more easily selected by completion.

@node Viewing tags or notes
@chapter Viewing tags or notes

There are several functions to view notes in various ways.  All of these show a
list of notes in read-only view, that can be navigated and interacted with.
This is a @samp{ekg-notes-mode} buffer.

@samp{ekg-show-notes-with-tag} will show all notes tagged with the given tag.

@samp{ekg-show-notes-with-any-tags} will show all notes that have any of the tags given.

@samp{ekg-show-notes-with-all-tags} will show all notes that have all of the tags given.

@samp{ekg-show-notes-for-today} will show the notes taken today.

@samp{ekg-show-notes-latest-captured} will show a number of notes from newest to
oldest.  The number is 20 by default, but can be changed by customizing
@code{ekg-notes-size}.

@samp{ekg-show-notes-latest-modified} will show a number of notes from newest to
oldest, but by modification time, not by creation time.  The number is also 20
by default and can be changed by customizing @code{ekg-notes-size}.

@samp{ekg-show-notes-in-trash} will show the notes in the trash (see the @ref{The trash, , trash}
section for details on how this works).

@menu
* Commands in the notes buffer::
* Customizing note display in @samp{ekg-notes-mode}::
@end menu

@node Commands in the notes buffer
@section Commands in the notes buffer

The notes buffer is navigated via the following commands (the default binding is
also given):

@samp{ekg-notes-tag} (@samp{t}), open another notes buffer showing notes with one of the
tags of current note.

@samp{ekg-notes-open} (@samp{o}), edit the currently selected note.

@samp{ekg-notes-delete} (@samp{d}), trash the current note (or, if this is the trash list,
truly delete it).

@samp{ekg-notes-browse} (@samp{b}), open the resource attached to the current note, if it
exists, otherwise do nothing.

@samp{ekg-notes-select-and-browse-url} (@samp{B}), select from all the titles of URL
resources in the any of the notes, and browse the URL@.

@samp{ekg-notes-refresh} (@samp{g}), refresh the list of notes in the current buffer, to
make sure any new notes or removed notes are updated in the list.

@samp{ekg-notes-create} (@samp{c}), capture a new note with all the tags associated with
the list.

@samp{ekg-notes-next} (@samp{n}), move selection to the next note.

@samp{ekg-notes-previous} (@samp{p}), move selection to the previous node.

@samp{ekg-notes-any-note-tags} (@samp{a}), open a new notes list showing any of the tags
that appear in the selected note.

@samp{ekg-notes-any-tags} (@samp{A}), open a new notes list showing any of the tags that
appear in any of the notes in the note list.  For example, if the buffer was
displaying notes with tag @samp{emacs}, and there are two notes displayed, one with
tags @samp{emacs} and @samp{org-mode}, and the other with @samp{emacs} and @samp{ekg}, a new buffer
displaying notes with any of the tags @samp{emacs}, @samp{org-mode}, or @samp{ekg} is created.

@samp{ekg-notes-kill} (@samp{k}), kill a note from the current view.  This only removes
the note from the current buffer; the database is not changed.  If the view is
refreshed, the note will come back.

@samp{q} will kill the notes buffer.

Many of these commands use the notion that notes lists have associated lists of
tags.  That is the case for many commands, but not all.  For example,
@samp{ekg-show-notes-latest-captured}, @samp{ekg-show-notes-latest-modified}, and
@samp{ekg-show-notes-in-trash} have no associated tags.

@node Customizing note display in @samp{ekg-notes-mode}
@section Customizing note display in @samp{ekg-notes-mode}

The main way to customize displays is via the variable
@code{ekg-display-note-template}, which is a string that has inline commands in it
(normally inline note commands).  See the @ref{Inline commands, , inlines} section for more details on
these commands.  Through changing this, the ordering or inclusion of various
type-related information can be configured, or extra text added, or anything,
really.

The variable @code{ekg-format-funcs} has functions to run to format what ekg displays
to the user.  Each format function runs in turn on a temporary buffer with the
note text in it, and can make whatever changes it needs to before the buffer's
contents are displayed in a note list.

@node Magic tags
@chapter Magic tags

Sometimes you want to have behaviors that are associated with particular tags.
For example, if some of your notes are in Chinese, you may want to tag them all
with the same tag.  Going further, it would be nice if all notes tagged with
"chinese" had your favorite Chinese input method on by default.  With magic
tags, you can enable this tag-based customization.

This works in a similar manner to @ref{Templates, , templates}, except that a template tag only
takes effect when you add it, while a magic tag takes effect both when first
adding it and when editing a note with the tag.  But they also share the same
shortcoming: if the tag is a prefix, it will trigger as soon as typed, even if
you wanted to use a different tag that is prefixed with the tag.

Creating magic tags is also like creating templates.  You create a note and use
a special tag that indicates this tag is a magic tag.  That special tag is
"tag-defun" (but the name can be changed by customizing the variable
@samp{ekg-function-tag}).  This tag is itself a "magic tag", and once you add it to a
note, the note will change to be in @samp{emacs-lisp-mode}.  Notes co-tagged with
this will take effect for any notes with those co-tags (again, just like
templates).  For this reason, it's probably best to avoid having any date tags
co-tagged, since users probably don't want them to be magic tags.  To illustrate
the example that in this section, you could have a note with tags "chinese" and
"tag-defun".  This note could have the following content:

@lisp
(set-input-method 'chinese-b5-quick)
@end lisp

@noindent
In this example, once a note is added with "chinese", this function will be run,
and all subsequent editing of the note will have this function run.  Note that
there can be only one elisp expression in the note; if you have multiple, only
the first will be used.  It is not advised to have complicated elisp here, since
it is not amenable to debugging.  The code is run in the context of the note
buffer, after the text has been inserted.

For tags that are a hierarchy, each level in the hierarchy is tried in order,
from least specific to most specific.  So, for example, if the tag was
"chinese/writing practice", first we would try "chinese", apply any functions
found there, then try "chinese/writing practice", and apply any functions found
there.

@node The trash
@chapter The trash

Notes deleted from note lists (@samp{ekg-notes-mode}) buffers are not deleted outright,
but rather put in the trash, which is done by adding the @samp{ekg-trash-tag}, by
default, "trash", to the note. Any note with the "trash" tag will not be shown
in normal tag buffers.

Trashed notes can be seen by calling @samp{ekg-show-notes-in-trash}. If notes are
deleted from this list via @samp{ekg-notes-delete} again, they are deleted permanently.
The function @samp{ekg-notes-delete} will always delete a note if the note is in the
trash, and trash it otherwise. If you want to un-trash the note, you can remove
the trash tag.

@node Links to ekg in org-mode
@chapter Links to ekg in org-mode

Both notes in ekg and certain note list buffers can be stored and linked to in
org-mode.  To store a link to a note, you have to edit that note and call
@samp{org-store-link}.  That function can also be called in a @samp{ekg-notes-mode} buffer
created by @samp{ekg-show-notes-with-any-tags}.  Other list types currently will just
store their tags assuming the user wants a link to a list with any of the tags
in the list.

@node Importing from org-roam
@chapter Importing from org-roam

You can import your notes from org-roam.  This will turn all titles into tags,
and all links will become tags as well, as well as any tags org-roam thought
were in the document.  At the moment, the import is started via executing elisp,
since importing can be fairly idiosyncratic, and ekg and org-roam have different
ways of expressing the same thing that you may want to change.  It's best if you
looked over @samp{ekg-org-roam.el} and see what is going on, but at least read the
following description before manually executing @code{(ekg-org-roam-import)}.

The import is idempotent, so it always will import to the same entities,
overwriting older data with new data.  If you want to update what is in ekg, you
can just rerun the import.  In the import, titles and links will be normalized
to ekg's tag format (they will be downcased and have any commas removed).  If
you have tags you want to turn into prefixes (which is a good idea for tags
widely applied, which essentially act as a categorization), you can add those
tags to the list at @code{ekg-org-roam-import-tag-to-prefix}.  For example,

@lisp
(setq ekg-org-roam-import-tag-to-prefix (append ekg-org-roam-import-tag-to-prefix '("idea" "person")))
@end lisp

Then, when a note is found that is tagged with "idea", but with title "emacs is
a powerful tool", then the title in org-roam will be turned into the ekg tag
"idea/emacs is a powerful tool", and anything linked to it will also get the
same prefix.

@node Backups
@chapter Backups

By default, the ekg package will back up its database, using the backup
functionality built into the triples library.  The backup behavior is controlled
by @code{ekg-default-num-backups}, set to @samp{5} by default, and
@code{ekg-default-backups-strategy}, set to @samp{daily}.  These are, on first use of ekg,
stored in the database itself, but it can be set again at any time by running:

@lisp
(triples-backups-setup ekg-db ekg-default-num-backups ekg-default-backups-strategy)
@end lisp

The strategy can be one of the defaults of @samp{daily}, @samp{weekly}, @samp{every-change}, or
@samp{never}, and new methods can be defined as well.  See the implementation in
@samp{triples-backups.el} for more information.

@node Database maintenance
@chapter Database maintenance

You may occasionally notice that certain tags are obsolete and have no notes, or
notes exist that are empty, or various other annoyances.  You can call
@samp{ekg-clean-db}, which will:

@itemize
@item
First, force a backup.
@item
Remove all tags with no uses.
@item
Remove notes with no text, or just a "*", which is something that often
happens with org-mode buffers.
@end itemize

Tags may need to be renamed because the concept has changed in some way.  The
command @samp{ekg-global-rename-tag} can quickly rename one tag to another globally
across the database, so all tags with the old tag now have the new tag.  (Note
that the new tag may already exist, in which case this operation cannot be
easily undone.)

@node Customizing ekg with hooks
@chapter Customizing ekg with hooks

You can customize the behavior of ekg in a number of ways.

First, you can create your own schema to store your own data.  The hook
@code{ekg-add-schema-hook} is called whenver the database is connected to.  At that
point, ekg adds all of its schema, and runs the hooks in this variable.  Adding
schema is idempotent, so it can be called any number of times without causing
problems.  Adding schema can be done by calling the triples library.  For
details on how to create schema, you can either look at the ekg implementation
for example, or the triples library README for an overview of how it works.

The @code{ekg-note-pre-save-hook} is called before saving a note, and
@code{ekg-note-save-hook} is called after saving, but in the same database
transaction as the save.

The @code{ekg-note-delete-hook} is called when deleting a note.

The @code{ekg-note-add-tag-hook} is called when adding a tag, either via the initial
tags added to a new note, or tags added after completing a new tag in the note's
property list.

@node Integration with ekg
@chapter Integration with ekg

The ekg package is designed to be easy to integrate with.  For example, if you
want to create a note automatically in one of your functions, you can write:

@lisp
(defun my/log-to-ekg (text)
  "Log TEXT as a note to EKG's date"
  (ekg-save-note (ekg-note-create :text text :mode 'text-mode :tags `(,(ekg-tag-for-date) "log"))))
@end lisp

@noindent
If you wanted to re-use an existing note and append to it, you can do that as well.

@lisp
(defun my/log-to-ekg (text)
  "Log TEXT as a note to EKG's date, appending if possible."
  (let ((notes (ekg-get-notes-with-tags (list (ekg-tag-for-date) "log"))))
    (if notes
        (progn
          (setf (ekg-note-text (car notes)) (concat (ekg-note-text (car notes)) "\n" text))
          (ekg-save-note (car notes)))
      (ekg-save-note (ekg-note-create :text text :mode 'text-mode :tags `(,(ekg-tag-for-date) "log"))))))
@end lisp

There isn't a special API, but the basic defuns such as @code{ekg-save-note},
@code{ekg-note-create-text}, @code{ekg-get-notes-with-tags}, @code{ekg-get-note-with-id}, along
with the struct @code{ekg-note} are good starting points.  Capturing notes in
different ways can be done by wrapping @code{ekg-capture}, and is how functions such
as @code{ekg-capture-url} work.

@noindent
If you add schema and you want the user to be able to modify it, you should
supply new alist entries to @code{ekg-metadata-parsers} and @code{ekg-metadata-labels}.

@noindent
Because inline commands exist, the complete text of a note should be retrieved
with @code{ekg-display-note}.  The function @code{ekg-note-text}, will only get the text
as stored, which is missing mode related text properties and any text generated
from inline commands.

@node Extras
@chapter Extras

The ekg module can have any number of functionality additions.  These may appear
as other packages with other maintainers, but some are included as part of this
package.

@menu
* Embeddings::
* Logseq::
* LLM::
* Auto save::
@end menu

@node Embeddings
@section Embeddings

The embeddings functionality, for integration with an LLM, can be turned on by
requiring the ekg-embeddings file and enabling it, such as:

@lisp
(require 'ekg-embedding)
(ekg-embedding-generate-on-save)
@end lisp

This module contains functionality to explore similar notes and search using
techniques associated with large language models.  Embeddings let you do
searches at a semantic level, based on an understood meaning that is separate
from the words used.  For example, if I have a note with a recipe for linguini,
embeddings will let me see that it is similar to notes about spaghetti, and not
similar to notes about cold fusion.  Because the search is not based on words,
but meaning derived from those words, notes that describe the same thing in two
different languages should be very similar.  In ekg these let you find notes
similar to a current note, or in fact any buffer.  You can also do a query via
embeddings.

The idea behind an embedding is that it is an abstract representation of text,
represented as a multi-dimensional vector.  Because it is just a vector, you can
compare the distance between different embeddings, and embedding vectors that
are similar should represent similar concepts.  This can be used to find similar
notes, but also to search, where the search string is transformed into an
embedding.

The embedding interfaces with your preferred LLM provider via the @samp{llm} package.
This package allows the user to define their preferred llm backends, which will
be stored in @code{ekg-llm-provider}.  Please see the @uref{https://github.com/ahyatt/llm, LLM module project page} for a
complete description on how to do this, but an example would be the following:

@lisp
(use-package ekg
  :init
  (require 'llm-openai)  ;; the specific LLM provider must be required
  (require 'ekg-embedding)
  (ekg-embedding-generate-on-save)
  (let ((my-provider (make-llm-openai :key "my-openai-api-key")))
    (setq ekg-llm-provider my-provider
          ekg-embedding-provider my-provider)))
@end lisp

The embedding provider must be the same for all notes.  If you want to switch to
a new provider, you will need to call @samp{ekg-embedding-generate-all} with a prefix
argument (@samp{C-u M-x ekg-embedding-generate-all}), which will regenerate all
embeddings asynchronously.  The embedding provider does not have to be the same
as the LLM provider (if you also use the @ref{LLM} add-on.)  Also note that the
provider will get the text of all your notes, so if that bothers you, do not use
any provider on a server.

Once you have this set up, and you have already called @code{(require
'ekg-embedding)} and @code{(ekg-embedding-generate-on-save)} you can call @samp{M-x
ekg-embedding-generate-all}.  This may take a long time as each embedding has to
be generated separately with its own API call.  Once you've done this, you can
call, in @samp{ekg-notes-mode}, @samp{ekg-embedding-show-similar} to get a list of similar
notes.  You can also call @samp{ekg-embedding-search} to perform a search over your
notes using embeddings.  In any buffer, you can call
@samp{ekg-embedding-show-similar-to-current-buffer} to show notes similar to whatever
the text is in the current buffer.

The variable @samp{ekg-embedding-text-selector} has a function that will pre-process
all text that is sent for embeddings.  The default value is
@samp{ekg-embedding-text-selector-initial}, which will estimate the size of the
tokens sent and limit the text to the first 8k tokens.  Right now the function
is tuned to the limits of Open AI's embedding framework, and a different
function may be needed for other embedding APIs.

If you would like to stop generating embeddings for notes in a session, you can
call @code{(ekg-embedding-disable-generate-on-save)}.

@node Logseq
@section Logseq

ekg can sync with logseq, a PKMS application that can run on a laptop or phone.
Logseq is particularly convenient as a way to view or enter notes on your phone,
and various synchronization solutions exist to sync local files with your phone.
Because ekg and logseq have different designs, these apps are not perfectly
compatible.  The ekg and logseq syncing is designed to favor ekg's system when a
conflict arises.

There are two ways to use logseq with ekg.  One is maintaining logseq as an
export-only copy of ekg data, where you don't plan to modify anything in logseq,
just using it to access your notes on other platforms.  Exporting from ekg is
destructive, though, so without an initial import, @strong{exporting will overwrite
logseq files with data from ekg, so it may destroy data}.  The other way is to
sync bidirectionally.  This starts by importing anything from logseq that has
never been imported before, and then writing ekg's data on top.  This will
preserve data, but will lose the initial ordering of pages.  Both of these
methods, then, will significantly impact your logseq notes.  @strong{It is highly
advised to back up your logseq files before starting}.

To export to logseq, start by requiring the @samp{ekg-logseq} module and setting up
@code{ekg-logseq-dir}, which points to the base directory of your logseq data (where
there is a "pages" and "journals" directory):
@lisp
(require 'ekg-logseq)
(setq ekg-logseq-dir "~/my/logseq")
@end lisp

If you wish to maintain logseq as a read-only copy of ekg, just run
@samp{ekg-logseq-export} when you wish to export data.  This currently may take a few
seconds to a minute, depending on how much data you have.  We attempt to not
write any files that are unchanged.  To have a bidirectional synchronization,
run @samp{ekg-logseq-sync}, which will first import data from logseq, then export
data.

@menu
* Exporting::
* Importing::
@end menu

@node Exporting
@subsection Exporting

When exporting, it's important to understand the differences between ekg and
logseq.  Logseq is organized by pages, where one page is one file.  Within the
page there are many sections, which can be individually referenced.  The ekg
integration treats logseq pages like ekg tags, and logseq sections like ekg
notes.  In logseq, the user mostly sees one page at a time.  In ekg, notes are
shown in a variety of contexts, mostly tag related, but not always.  In logseq,
a note lives in one page and is referenced from other pages.  In ekg, each note
has its own identity and is tied to other notes solely via the tags it shares
with them.  To compensate for this difference, we export notes based on their
first non-date tag as the page where the text will apear, and reference other
tags, where they will appear as backlinks.  In addition, in org-mode, notes in a
page appear as top-level outlines, which are supposed to have text for the
outline node.  If there is an ekg note with a title, the title will appear as
the text, otherwise the outline node will just read "Untitled note".  Because
this initial headline is where various properties are stored, and is followed
immediately by tags, it makes sense that this is a title instead of just part of
the content.

@noindent
For example, take the following note:
@example
Tags: date/2023-04-05, ekg, logseq

ekg can export into logseq!
@end example

@noindent
This will be exported into "pages/ekg.org":

@example
#+title: ekg

* Untitled note
:PROPERTIES:
:ID: 33134561605
:EKG_HASH: 89471eadbd7cc56b088f5513c11f68cb1d11d045
:END:
#[[2023-04-05]] #[[logseq]]
ekg can export into logseq
@end example

@noindent
Each node points to its ID which is from ekg (but, if it was originally
imported, the ekg ID might originally be from logseq).  We also encode the hash
of the exported data.  This is to keep track of what was exported, so we do not
re-import it unless it has changed.  For now, even if the data is changed, it is
not re-imported.  Files for "pages/logseq.org" and "journals/2023-04-05" will
also be created, although they won't have any content from this note.

@noindent
When exporting, inline commands (see @ref{Inline commands, , inlines} section), are evaluated before
exporting to logseq, with the exception of note transclusions, which turn into
logseq embeds to the same ID@.  So, other kinds of transclusions or any other
commands will evaluate to whatever text they normally evaluate to when viewing
the note before exporting to logseq.  For example, if the note has a file
tranclusion inline command, the file contents will be exported to logseq.
Logseq embeds are roughly equivalent to note transclusions, but only roughly,
since a key difference is that logseq embeds occupy their own lines and appear
visually distinct, and ekg transclusions don't.  Because of this, some
formatting strangeness between the two may happen.

@node Importing
@subsection Importing

@noindent
Imports from logseq will return all top-level items as separate notes.  So, for
example, assuming we're reading from the logseq file "pages/logseq.org":

@example
* This is my first time trying logseq  #testing
* The org compatibility here is especially nice  #org

   It really helps me feel comfortable in using the various formatting options I had gotten used to.
@end example

@noindent
This will turn into two notes, one that has text "* This is my first time trying
logseq #testing", and with tags @samp{logseq}, and @samp{testing}, and the other with the
rest of the text, with the tags @samp{logseq} and @samp{org}.

@noindent
There are a few things to be aware of.  In logseq, any level of the hierarchy
can have an id and be referenced separately.  In ekg, we don't support notes
inside of other notes, so these will be imported in the context of the parent
note, and won't be available to reference as its own separate note.  Also,
logseq has other functionality not supported by ekg, such as queries and
potentially anything provided by plugins.  These will be imported as-is to ekg,
but without any corresponding functionality.

@noindent
Logseq embeds are imported as note transclusions.

@node LLM
@section LLM

@noindent
The ekg-llm module provides a second way to use large language models (LLMs)
with ekg, separately from the ekg-embeddings integration.  While the
ekg-embeddings module lets you find notes based on their meanings, the ekg-llm
module lets you prompt an LLM with the contents of a note, and then capture the
LLM's response in the note.

As with ekg-embeddings, this is based on the @samp{llm} package, which allows the
user to define their preferred llm backends, which will be stored in
@code{ekg-llm-provider}.  Please see the @uref{https://github.com/ahyatt/llm, LLM module project page} for a complete
description of how to do this, but an example would be the following:

@lisp
(use-package ekg
  :init
  (require 'llm-openai)  ;; the specific LLM provider must be required
  (let ((my-provider (make-llm-openai :key "my-openai-api-key")))
    (setq ekg-llm-provider my-provider
          ekg-embedding-provider my-provider)))
@end lisp

The embedding and LLM providers can be different.  The LLM provider can change
at will, while the embedding provider must be the same for all embeddings in the
database.  It is necessary to create both of these providers, because some LLM
functionality depends on having embeddings.

@menu
* Augmenting notes with LLM output::
* Using ekg notes as prompts::
* Querying your ekg database::
@end menu

@node Augmenting notes with LLM output
@subsection Augmenting notes with LLM output

To send a note to an LLM and capture its response, call
@samp{ekg-llm-send-and-append-note}, which is by default bound to @samp{[C-c .]}.  A
prefix argument (@samp{[C-u C-c .]}) will let you edit the prompt before it is sent.
The output from the LLM is appended at the end of the note, in a special
section.

In addition to the contents of the note, ekg will construct a larger prompt for
the LLM@.  The prompt consists of context about previous notes that contain the
tags of your note, and similar notes, which is what will generate high-quality
content that is appropriate in the context of your notes.  It also contains
instructions to the LLM to how to generate the note text to be added or
replaced. The default instructions are a fixed string you can configure in
@code{ekg-llm-default-instructions}.  But alternatively, you can create alternative
prompts for different ekg tags in the same way that @ref{Templates, , templates} work, by creating
a note tagged with "prompt" and any other tag (the special "prompt" tag can be
changed by customizing @code{ekg-llm-prompt-tag}).  The alternate prompt is created by
appending all "prompt"-tagged notes.  Note that, as with templates, hierarchical
tags can have prompts attached at any or all levels of the hierarchy.

To take an example, imagine that you have a note tagged with @samp{prompt} and @samp{recipe},
containing instructions saying the LLM should imagine itself an authority on
cooking and provide you helpful tips to improve your recipes.  You then create a
note with a child tag of @samp{recipe}, let's say @samp{recipe/monkfish}, with some details of
your attempt to cook monkfish, and then hit @samp{[C-c .]}.  Because @samp{recipe} is a parent
of @samp{recipe/monkfish}, ekg-llm will use these instructions instead of the default
one, and will also append your note, and place the LLM's response in a special
section at the end of your note.  For example:

@example
Making monkfish again.  It is thick but tends to be wet and hard to get a good
sear on.  Maybe I should sous vide it and then blast it with the searzall torch?

#+BEGIN_LLM_OUTPUT
Monkfish can indeed be challenging to sear properly due to its high water
content.  Sous-vide cooking followed by searing with a torch can be a great
technique to achieve the desired result.  The sous-vide process will help to cook
the fish evenly and retain moisture, while the searzall torch can give it a
beautiful caramelized crust.  Just be sure to pat the fish dry before searing for
better browning and use high heat to quickly sear the exterior without
overcooking the inside.  Happy cooking!
#+END_LLM_OUTPUT
@end example

Instead of appending, the note can be replaced with the output of the LLM by
using @samp{ekg-llm-send-and-replace-note} which is bound to @samp{[C-c ,]}.  As with the
append command, using a prefix argument will let you edit the instructions
before sending it.

All prompts sent from a note in org or markdown modes have a prelude that notes
the format of the input and expected output.  However, LLMs typically will
produce markdown regardless of what you ask it to do, so if you want to use
LLMs, you may want to use markdown as a default note format.

@node Using ekg notes as prompts
@subsection Using ekg notes as prompts

ekg notes are especially well suited for LLM prompting, both because of the
ability to create prompts for different tags, and the ability to transclude one
note's contents within another note.  While each "prompt"-tagged note should
work as a standalone LLM prompt, it may be helpful to build up a set of partial
prompts that you can share among many full prompts using transclusion.

For example, imagine a prompt that is designed to give an Aristotelian response
to a note.  A note with tags "aristotle" and "prompt" could have the basics:
"You are Aristotle.  Give a response to the note using Aristotle's writing style
and ideas, referencing existing works when possible."  But perhaps you also want
some standard behaviors found in other prompts, such as a prompt to encourage
the LLM to ask you questions when appropriate.  There may be many prompts in
which that sub-prompt may be applicable.  You can use transclusion @ref{Inline commands, , inlines} for
this, adding the transclusion to the appropriate part of the prompt.  You can
then iterate on each sub-part, trying to get the best behavior.

Additionally, transclusion or other inline commands could help in other ways in
forming the prompt, by sharing your schedule, or your current org agenda items
as context to the LLM when it is necessary.  These advanced uses will require
inline commands that are not part of the base ekg package, but once written,
they can be seamlessly used in prompts.

@node Querying your ekg database
@subsection Querying your ekg database

If you also use embeddings, you can use the interactive function
@samp{ekg-llm-query-with-notes} to find your notes that best match a query, and send
the LLM a prompt consisting of those notes.  This essentially will let your
notes act as a natural language queryable knowledge base.  It will work for
queries in which you have the relevant information.  The answer to the query
will appear in a new buffer.

The initial part of the prompt instructing the LLM for this case is defined in
@samp{ekg-llm-query-prompt-intro}.  This can be changed to tune how the LLM responds
to the query.

Note that anything in your database could potentially be retrieved and sent to
the LLM, so if you have notes that you consider too private to send for
processing, you may not want to use this.

@node Auto save
@section Auto save

The @samp{ekg-auto-save} module is useful for users who enter longer notes, so that the notes are protected against accidentally killing the buffer, or emacs crashing, or any similar problem.  It is designed to work similarly to the built-in auto-save functionality, and has it's own variables that default to the auto-save equivalent.  So, for example, there is @code{ekg-auto-save-timeout}, which defaults to the value of @code{auto-save-timeout}.

To start using this, you need to require the module and turn on @samp{ekg-auto-save-mode} in the @samp{ekg-edit-mode` and =ekg-capture-mode}.  For example:
@lisp
(require 'ekg-auto-save)
(add-hook 'ekg-capture-mode-hook 'ekg-auto-save-mode)
(add-hook 'ekg-edit-mode-hook 'ekg-auto-save-mode)
@end lisp

In the capture mode, this. is equivalent to saving periodically (to drafts).  In edit mode, it will save the latest version while editing.

@node Design
@chapter Design

@menu
* The triple database::
* The metadata section::
@end menu

@node The triple database
@section The triple database

The ekg package uses the triples package to interface with a sqlite database.
The reason a database is useful, even for text, is because databases are
extremely fast, very flexible, and extremely easy to change.  In general, the
less your data looks like just files with text in them, the more a database
makes sense.  In ekg, we can separate the notion of tags from the text, which
makes writing functions such as @samp{ekg-global-rename-tag} trivial, and the
execution extremely fast.

The decision to use the triples package, though, is related to a different
design choice.  In a triple-based system, there's only one database table with
four columns, a @samp{subject}, @samp{predicate}, @samp{object}, and @samp{properties}.  One way to
think of this schema is that it defines links of different types from a subject
to an object.  This is combined with a schema, itself defined in triples.  The
triples define that subjects can have types, and those types can have
properties.  Those properties are expressed in this triple format.  In ekg, the
subjects correspond to the IDs of the notes, or tags.  Subjects can have
multiple types, and data is factored into types that belong together, with a
specific meaning.  To give an example, listing out the data for a note might
look something like:

@example
33204698034|base/type|tagged|()
33204698034|tagged/tag|"date/2022-11-06"|(:index 0)
33204698034|tagged/tag|"lentil stew"|(:index 1)
33204698034|base/type|text|()
33204698034|text/text|"Made a great lentil stew with dried porcini mushrooms and delicata squash."
33204698034|text/mode|org-mode|()
33204698034|base/type|time-tracked|()
33204698034|time-tracked/creation-time|1667787928|()
33204698034|time-tracked/modified-time|1667787986|()
@end example

In this example, @samp{33204698034} is the ID for this note.  It has a type
(@samp{base/type}), of @samp{tagged}, which means this is something that has tags.  The
tags are a list, so the properties contain their index in the list.  Because
each one is stored individually, we can easily find all entities with each tag,
by querying on all subjects with a particular object value.  This is how reverse
links work in the triples package.  In this case, there are two tags,
"date/2022-11-06", and "lentil stew".  The note comes from another type, @samp{text}.
And yet another important property, the modification time, is on yet another
type, @samp{time-tracked}.  These are all independent.  It is possible to have
subjects that have tags but not text, although this doesn't happen currently in
ekg.  It's also possible to have any object have a creation and modified time.

Using a triples scheme has the advantage that it is very easy to integrate with.
All data is very "flat", without having to worry about tables and their schemas.
The uniformity means that it lends itself well to integrations, which typically
would provide a new type and new data.  The disadvantage is that it is typically
less efficient to query, at least for more complicated queries.  On databases
that typically will be used with ekg, this should be not noticeable.

IDs, stored as subjects, can be resources.  This is useful when we want to store
data about some unique thing, such as an URL@.  Because triples define a graph,
every object can be a subject.  For an example, if some data in the graph has a
value of "@uref{http://emacs.org}", then we can attach more data to that value, such as
tags, notes or anything else.  This is how we store notes about web pages
(@samp{ekg-capture-url}).  Having IDs that are meaningful is also useful to enforce
unique data, and force that data isn't duplicated.  For example, with this
design, you couldn't have both a "tag" entity and a "page" entity that are
separate: if they are the same object value, they will be the same subject, with
the same ID@.  This leads, in our opinion, to a better design.  Also it's useful
to note that IDs can be anything, even different types of objects.  Integers,
strings, symbols.  This is useful, because objects can be anything.  Because of
the design of the triple database, all data can be expanded on with their own
data, and that data itself expanded on.  This seems like a useful property to
have for a personal knowledge system.

@node The metadata section
@section The metadata section

Because the user may want to modify or create both the text and other database
properties at the same time, we use a single buffer that lets the user do both.
Because of this design choice, we have to divide the buffer up into two
sections: a metadata section and the text section.  The metadata section is on
top, and has a specific format.  Because of this, some @samp{org-mode} functions may
not work correctly, because they assume the whole buffer is an org-mode file.
Without this design, however, it isn't clear how the user could easily see and
modify everything they need.  Theoretically, having another window might work,
but this would add other complications: the user might not want several windows,
the user might select or bury one of them, and more.  There isn't an obvious
ideal solution.  It's possible that the design of the capture/edit buffer may
change in the future to fix some of the issues we see with the current
implementation.

@bye<|MERGE_RESOLUTION|>--- conflicted
+++ resolved
@@ -220,13 +220,11 @@
 
 @itemize
 @item
-<<<<<<< HEAD
 Use the global keymap in the note metadata region.
 @item
 Run tag hooks when a valid tag is typed, instead of relying on completion, which often doesn't work.
-=======
+@item
 Fix issue in @samp{markdown-mode} where the beginning of the tag values was incorrectly read-only.
->>>>>>> c94d21cc
 @end itemize
 
 @node Version 060
