--- conflicted
+++ resolved
@@ -217,11 +217,8 @@
 @item
 Ensure renamed tags are normalized.
 @item
-<<<<<<< HEAD
-=======
 Support metadata where fields are specified via multiple property lines and make "title" such a field, so now titles can have commas.
 @item
->>>>>>> 4bd9a9f1
 Add new cleanup: @samp{ekg-clean-propertized-text}, run on @samp{ekg-clean-db}.
 @end itemize
 
